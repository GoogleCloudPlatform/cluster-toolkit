--- conflicted
+++ resolved
@@ -229,11 +229,8 @@
 
 | Name | Description | Type | Default | Required |
 |------|-------------|------|---------|:--------:|
-<<<<<<< HEAD
 | <a name="input_configure_ssh"></a> [configure\_ssh](#input\_configure\_ssh) | If set to true, it will automate ssh configuration by setting StrictHostKeyChecking to no and, the first fine users log-in, creating ssh keys that are added to the authorized keys list . This requires a shared /home filesystem. | `bool` | `false` | no |
-=======
 | <a name="input_ansible_virtualenv_path"></a> [ansible\_virtualenv\_path](#input\_ansible\_virtualenv\_path) | Virtual environment path in which to install Ansible | `string` | `"/usr/local/ghpc-venv"` | no |
->>>>>>> e2cdab5e
 | <a name="input_debug_file"></a> [debug\_file](#input\_debug\_file) | Path to an optional local to be written with 'startup\_script'. | `string` | `null` | no |
 | <a name="input_deployment_name"></a> [deployment\_name](#input\_deployment\_name) | Name of the HPC deployment, used to name GCS bucket for startup scripts. | `string` | n/a | yes |
 | <a name="input_gcs_bucket_path"></a> [gcs\_bucket\_path](#input\_gcs\_bucket\_path) | The GCS path for storage bucket and the object. | `string` | `null` | no |
