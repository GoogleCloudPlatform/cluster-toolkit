--- conflicted
+++ resolved
@@ -92,11 +92,7 @@
   }
 
   private_ipv6_google_access = var.enable_private_ipv6_google_access ? "PRIVATE_IPV6_GOOGLE_ACCESS_TO_GOOGLE" : null
-<<<<<<< HEAD
-  default_max_pods_per_node = var.max_pods_per_node
-=======
   default_max_pods_per_node  = var.default_max_pods_per_node
->>>>>>> eb8dc531
   master_auth {
     client_certificate_config {
       issue_client_certificate = false
