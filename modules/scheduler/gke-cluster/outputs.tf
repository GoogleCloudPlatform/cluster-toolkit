/**
  * Copyright 2023 Google LLC
  *
  * Licensed under the Apache License, Version 2.0 (the "License");
  * you may not use this file except in compliance with the License.
  * You may obtain a copy of the License at
  *
  *      http://www.apache.org/licenses/LICENSE-2.0
  *
  * Unless required by applicable law or agreed to in writing, software
  * distributed under the License is distributed on an "AS IS" BASIS,
  * WITHOUT WARRANTIES OR CONDITIONS OF ANY KIND, either express or implied.
  * See the License for the specific language governing permissions and
  * limitations under the License.
  */

output "cluster_id" {
  description = "An identifier for the resource with format projects/{{project_id}}/locations/{{region}}/clusters/{{name}}."
  value       = google_container_cluster.gke_cluster.id
}

output "gke_cluster_exists" {
  description = "A static flag that signals to downstream modules that a cluster has been created. Needed by community/modules/scripts/kubernetes-operations."
  value       = true
  depends_on = [
    google_container_cluster.gke_cluster
  ]
}

locals {
  private_endpoint_message = trimspace(
    <<-EOT
      This cluster was created with 'enable_private_endpoint: true'. 
      It cannot be accessed from a public IP addresses.
      One way to access this cluster is from a VM created in the GKE cluster subnet.
    EOT
  )
  master_authorized_networks_message = length(var.master_authorized_networks) == 0 ? "" : trimspace(
    <<-EOT
    The following networks have been authorized to access this cluster:
    ${join("\n", [for x in var.master_authorized_networks : "  ${x.display_name}: ${x.cidr_block}"])}"
    EOT
  )
  public_endpoint_message = trimspace(
    <<-EOT
      To add authorized networks you can allowlist your IP with this command:
        gcloud container clusters update ${google_container_cluster.gke_cluster.name} \
          --region ${google_container_cluster.gke_cluster.location} \
          --project ${var.project_id} \
          --enable-master-authorized-networks \
          --master-authorized-networks <IP Address>/32
    EOT
  )
  allowlist_your_ip_message = var.enable_private_endpoint ? local.private_endpoint_message : local.public_endpoint_message
}

output "instructions" {
  description = "Instructions on how to connect to the created cluster."
  value = trimspace(
    <<-EOT
      ${local.master_authorized_networks_message}

      ${local.allowlist_your_ip_message}

      Use the following command to fetch credentials for the created cluster:
        gcloud container clusters get-credentials ${google_container_cluster.gke_cluster.name} \
          --region ${google_container_cluster.gke_cluster.location} \
          --project ${var.project_id}
    EOT
  )
}

output "k8s_service_account_name" {
  description = "Name of k8s service account."
  value       = one(module.workload_identity[*].k8s_service_account_name)
}

<<<<<<< HEAD
output "gke_cluster_endpoint" {
  description = "GKE cluster endpoint."
  value       = google_container_cluster.gke_cluster.endpoint
}

output "cluster_ca_certificate" {
  description = "Cluster CA certificate."
  value       = google_container_cluster.gke_cluster.master_auth[0].cluster_ca_certificate
}

output "access_token" {
  description = "Access token."
  value       = data.google_client_config.default.access_token
=======
output "gke_version" {
  description = "GKE cluster's version."
  value       = google_container_cluster.gke_cluster.master_version
>>>>>>> 68d270c0
}<|MERGE_RESOLUTION|>--- conflicted
+++ resolved
@@ -75,7 +75,11 @@
   value       = one(module.workload_identity[*].k8s_service_account_name)
 }
 
-<<<<<<< HEAD
+output "gke_version" {
+  description = "GKE cluster's version."
+  value       = google_container_cluster.gke_cluster.master_version
+}
+
 output "gke_cluster_endpoint" {
   description = "GKE cluster endpoint."
   value       = google_container_cluster.gke_cluster.endpoint
@@ -89,9 +93,4 @@
 output "access_token" {
   description = "Access token."
   value       = data.google_client_config.default.access_token
-=======
-output "gke_version" {
-  description = "GKE cluster's version."
-  value       = google_container_cluster.gke_cluster.master_version
->>>>>>> 68d270c0
 }