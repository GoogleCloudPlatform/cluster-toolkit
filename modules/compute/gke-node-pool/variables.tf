--- conflicted
+++ resolved
@@ -363,20 +363,19 @@
   }
 }
 
-<<<<<<< HEAD
+variable "initial_node_count" {
+  description = "The initial number of nodes for the pool. In regional clusters, this is the number of nodes per zone. Changing this setting after node pool creation will not make any effect. It cannot be set with static_node_count and must be set to a value between autoscaling_total_min_nodes and autoscaling_total_max_nodes."
+  type        = number
+  default     = null
+}
+
+variable "gke_version" {
+  description = "GKE version"
+  type        = string
+}
+
 variable "node_version" {
   description = "Temporary variable to explicitly set the node version"
   type        = string
   default     = null
-=======
-variable "initial_node_count" {
-  description = "The initial number of nodes for the pool. In regional clusters, this is the number of nodes per zone. Changing this setting after node pool creation will not make any effect. It cannot be set with static_node_count and must be set to a value between autoscaling_total_min_nodes and autoscaling_total_max_nodes."
-  type        = number
-  default     = null
-}
-
-variable "gke_version" {
-  description = "GKE version"
-  type        = string
->>>>>>> 2ccc091d
 }