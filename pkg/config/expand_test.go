--- conflicted
+++ resolved
@@ -116,23 +116,14 @@
 	defaultProvider := map[string]PR{
 		"google": TerraformProvider{
 			Source:  "hashicorp/google",
-			Version: "~> 6.16.0"},
+			Version: "~> 6.20.0"},
 		"google-beta": TerraformProvider{
 			Source:  "hashicorp/google-beta",
-			Version: "~> 6.16.0"}}
+			Version: "~> 6.20.0"}}
 
 	{ // no def PR, no group PR - match default values
 		g := Group{Name: "clown"}
 		noDefPr.expandProviders(&g)
-<<<<<<< HEAD
-		c.Check(g.TerraformProviders, DeepEquals, map[string]PR{
-			"google": TerraformProvider{
-				Source:  "hashicorp/google",
-				Version: "~> 6.20.0"},
-			"google-beta": TerraformProvider{
-				Source:  "hashicorp/google-beta",
-				Version: "~> 6.20.0"}})
-=======
 		c.Check(g.TerraformProviders, DeepEquals, defaultProvider)
 	}
 
@@ -154,7 +145,6 @@
 		noDefPr.expandProviders(&g)
 		c.Check(g.TerraformProviders, DeepEquals, defaultProvider)
 		delete(defaultProvider, "kubectl")
->>>>>>> e8b1b386
 	}
 
 	{ // no def PR, group PR
