// Copyright 2022 Google LLC
//
// Licensed under the Apache License, Version 2.0 (the "License");
// you may not use this file except in compliance with the License.
// You may obtain a copy of the License at
//
//      http://www.apache.org/licenses/LICENSE-2.0
//
// Unless required by applicable law or agreed to in writing, software
// distributed under the License is distributed on an "AS IS" BASIS,
// WITHOUT WARRANTIES OR CONDITIONS OF ANY KIND, either express or implied.
// See the License for the specific language governing permissions and
// limitations under the License.

package config

import (
	"fmt"
	"hpc-toolkit/pkg/modulereader"

	"github.com/zclconf/go-cty/cty"
	. "gopkg.in/check.v1"
)

func (s *zeroSuite) TestExpandBackend(c *C) {
	type BE = TerraformBackend // alias for brevity
	noDefBe := Blueprint{BlueprintName: "tree"}

	{ // no def BE, no group BE
		g := Group{Name: "clown"}
		noDefBe.expandBackend(&g)
		c.Check(g.TerraformBackend, DeepEquals, BE{})
	}

	{ // no def BE, group BE
		g := Group{
			Name:             "clown",
			TerraformBackend: BE{Type: "gcs"}}
		noDefBe.expandBackend(&g)
		c.Check(g.TerraformBackend, DeepEquals, BE{Type: "gcs"})
	}

	defBe := noDefBe
	defBe.TerraformBackendDefaults = BE{
		Type: "gcs",
		Configuration: NewDict(map[string]cty.Value{
			"leave": cty.StringVal("fall")})}

	{ // def BE, no group BE
		g := Group{Name: "clown"}
		defBe.expandBackend(&g)

		c.Check(g.TerraformBackend, DeepEquals, BE{ // no change
			Type: "gcs",
			Configuration: NewDict(map[string]cty.Value{
				"prefix": MustParseExpression(`"tree/${var.deployment_name}/clown"`).AsValue(),
				"leave":  cty.StringVal("fall")})})
	}

	{ // def BE, group BE non-gcs
		g := Group{
			Name: "clown",
			TerraformBackend: BE{
				Type: "pure_gold",
				Configuration: NewDict(map[string]cty.Value{
					"branch": cty.False})}}
		defBe.expandBackend(&g)

		c.Check(g.TerraformBackend, DeepEquals, BE{ // no change
			Type: "pure_gold",
			Configuration: NewDict(map[string]cty.Value{
				"branch": cty.False})})
	}
}

func (s *zeroSuite) TestExpandProviders(c *C) {
	type PR = TerraformProvider // alias for brevity
	noDefPr := Blueprint{BlueprintName: "tree"}

	testProvider := map[string]PR{
		"test-provider": TerraformProvider{
			Source:  "test-src",
			Version: "test-vers",
			Configuration: Dict{}.
				With("project", cty.StringVal("test-prj")).
				With("region", cty.StringVal("reg1")).
				With("zone", cty.StringVal("zone1")).
				With("universe_domain", cty.StringVal("test-universe.com"))}}

	testGKEClusterModuleID := ModuleID("dummy_cluster")

	testKubectlConf := Dict{}
	for s, v := range map[string]string{
		"cluster_ca_certificate": "cluster_ca_certificate",
		"host":                   "host_endpoint",
		"token":                  "access_token"} {
		testKubectlConf = testKubectlConf.With(s, ModuleRef(testGKEClusterModuleID, v).AsValue())
	}
	testKubectlConf = testKubectlConf.
		With("apply_retry_count", cty.NumberIntVal(15)).
		With("load_config_file", cty.BoolVal(false))

	testKubectlProvider := PR{
		Source:        "gavinbunney/kubectl",
		Version:       ">= 1.7.0",
		Configuration: testKubectlConf}

	testGKEClusterModule := Module{
		Source: "modules/scheduler/gke-cluster",
		ID:     testGKEClusterModuleID}

	testPreExistingGKEClusterModule := Module{
		Source: "modules/scheduler/pre-existing-gke-cluster",
		ID:     testGKEClusterModuleID}

	defaultProvider := map[string]PR{
		"google": TerraformProvider{
			Source:  "hashicorp/google",
			Version: "~> 6.13.0"},
		"google-beta": TerraformProvider{
			Source:  "hashicorp/google-beta",
			Version: "~> 6.13.0"}}

	{ // no def PR, no group PR - match default values
		g := Group{Name: "clown"}
		noDefPr.expandProviders(&g)
<<<<<<< HEAD
		c.Check(g.TerraformProviders, DeepEquals, defaultProvider)
	}

	{ // no def PR, no group PR, group only have gke cluster module
		g := Group{
			Name:    "clown",
			Modules: []Module{testGKEClusterModule}}
		defaultProvider["kubectl"] = testKubectlProvider
		noDefPr.expandProviders(&g)
		c.Check(g.TerraformProviders, DeepEquals, defaultProvider)
		delete(defaultProvider, "kubectl")
	}

	{ // no def PR, no group PR, group only have pre existing gke cluster module
		g := Group{
			Name:    "clown",
			Modules: []Module{testPreExistingGKEClusterModule}}
		defaultProvider["kubectl"] = testKubectlProvider
		noDefPr.expandProviders(&g)
		c.Check(g.TerraformProviders, DeepEquals, defaultProvider)
		delete(defaultProvider, "kubectl")
=======
		c.Check(g.TerraformProviders, DeepEquals, map[string]PR{
			"google": TerraformProvider{
				Source:  "hashicorp/google",
				Version: "~> 6.14.0"},
			"google-beta": TerraformProvider{
				Source:  "hashicorp/google-beta",
				Version: "~> 6.14.0"}})
>>>>>>> 517adbc7
	}

	{ // no def PR, group PR
		g := Group{
			Name:               "clown",
			TerraformProviders: testProvider}
		noDefPr.expandProviders(&g)
		c.Check(g.TerraformProviders, DeepEquals, testProvider)
	}

	defBe := noDefPr
	defBe.TerraformProviders = testProvider

	{ // def PR, no group PR
		g := Group{Name: "clown"}
		defBe.expandProviders(&g)

		c.Check(g.TerraformProviders, DeepEquals, testProvider)
	}

	group_provider := map[string]PR{
		"test-provider": TerraformProvider{
			Source:  "test-source",
			Version: "test-versions",
			Configuration: Dict{}.
				With("project", cty.StringVal("test-prj")).
				With("region", cty.StringVal("reg2")).
				With("zone", cty.StringVal("zone2s")).
				With("universe_domain", cty.StringVal("fake-universe.com"))}}

	{ // def PR, group PR set
		g := Group{
			Name:               "clown",
			TerraformProviders: group_provider}
		defBe.expandProviders(&g)

		c.Check(g.TerraformProviders, DeepEquals, group_provider)
	}

	empty_provider := map[string]PR{}

	{ // No def PR, group (nil PR != PR w/ len == 0) (nil PR results in default PR values, empty PR remains empty)
		g := Group{Name: "clown"}
		g2 := Group{Name: "bear",
			TerraformProviders: empty_provider}
		noDefPr.expandProviders(&g)
		noDefPr.expandProviders(&g2)
		c.Check(g.TerraformProviders, Not(DeepEquals), g2.TerraformProviders)
	}
}

func (s *zeroSuite) TestAddListValue(c *C) {
	mod := Module{ID: "TestModule"}

	setting := "newSetting"
	first := AsProductOfModuleUse(cty.StringVal("value1"), "mod1")
	second := AsProductOfModuleUse(cty.StringVal("value2"), "mod2")

	mod.addListValue(setting, first)
	c.Check(mod.Settings.Get(setting), DeepEquals,
		AsProductOfModuleUse(MustParseExpression(`flatten(["value1"])`).AsValue(), "mod1"))

	mod.addListValue(setting, second)
	c.Check(mod.Settings.Get(setting), DeepEquals,
		AsProductOfModuleUse(MustParseExpression(`flatten(["value2", flatten(["value1"])])`).AsValue(), "mod1", "mod2"))
}

func (s *zeroSuite) TestUseModule(c *C) {
	// Setup
	type VarInfo = modulereader.VarInfo // alias for brevity

	{ // No Inputs, No Outputs
		used := tMod("used").build()
		mod := tMod("lime").build()

		useModule(&mod, used)
		c.Check(mod.Settings, DeepEquals, Dict{})
	}

	{ // Has Output, no matching input
		used := tMod("used").outputs("mud").build()
		mod := tMod("lime").build()

		useModule(&mod, used)
		c.Check(mod.Settings, DeepEquals, Dict{})
	}

	{ // Single Input/Output match - no lists
		used := tMod("used").outputs("mud").build()
		mod := tMod("lime").inputs("mud").build()

		useModule(&mod, used)
		ref := AsProductOfModuleUse(ModuleRef("used", "mud").AsValue(), "used")
		c.Check(mod.Settings, DeepEquals, Dict{}.With("mud", ref))
	}

	{ // Single Input/Output match - but setting was in blueprint so no-op
		used := tMod("used").outputs("mud").build()
		mod := tMod("lime").inputs("mud").set("mud", "alkaline").build()

		useModule(&mod, used)
		c.Check(mod.Settings, DeepEquals, Dict{}.With("mud", cty.StringVal("alkaline")))
	}

	{ // re-apply used modules, should be a no-op, no settings were in blueprint
		used := tMod("used").outputs("mud").build()
		cur := AsProductOfModuleUse(ModuleRef("used", "mud").AsValue(), "used")
		mod := tMod("lime").inputs("mud").set("mud", cur).build()

		useModule(&mod, used)
		c.Check(mod.Settings, DeepEquals, Dict{}.With("mud", cur))
	}

	{ // Single Input/Output match, input is list, not already set
		used := tMod("used").outputs("mud").build()
		mod := tMod("lime").
			inputs(VarInfo{Name: "mud", Type: cty.List(cty.Number)}).build()

		useModule(&mod, used)
		c.Check(mod.Settings.Items(), DeepEquals, map[string]cty.Value{
			"mud": AsProductOfModuleUse(
				MustParseExpression(`flatten([module.used.mud])`).AsValue(),
				"used")})
	}

	{ // Setting exists, Input is List, was not set in blueprint
		used := tMod("used").outputs("mud").build()

		cur := AsProductOfModuleUse(
			MustParseExpression(`[module.other.mud]`).AsValue(), "other")

		mod := tMod("lime").
			inputs(VarInfo{Name: "mud", Type: cty.List(cty.Number)}).
			set("mud", cur).build()

		useModule(&mod, used)
		c.Check(mod.Settings, DeepEquals, Dict{}.With("mud",
			AsProductOfModuleUse(
				MustParseExpression(`flatten([module.used.mud,[module.other.mud]])`).AsValue(),
				"other", "used")))
	}

	{ // Setting exists, Input is List, was set in blueprint
		used := tMod("used").outputs("mud").build()

		cur := MustParseExpression(`[module.other.mud]`).AsValue() // sic. Not a ProductOfModuleUse
		mod := tMod("lime").
			inputs(VarInfo{Name: "mud", Type: cty.List(cty.Number)}).
			set("mud", cur).build()

		useModule(&mod, used)
		c.Check(mod.Settings, DeepEquals, Dict{}.With("mud", cur)) // no change
	}
}

func (s *zeroSuite) TestExpandModule(c *C) {
	type VarInfo = modulereader.VarInfo // alias for brevity

	u := tMod("potato").outputs("az", "rose", "peony").build()

	m := tMod("yarn").
		inputs(
			VarInfo{Name: "az"},                               // set explicitly
			VarInfo{Name: "buki"},                             // set as global var
			VarInfo{Name: "labels"},                           // set as global var
			VarInfo{Name: "rose", Type: cty.List(cty.String)}, // used from `u`
			VarInfo{Name: "peony"},                            // used from `u`, global var ignored
			VarInfo{Name: "orchid"},                           // not present anywhere
		).
		uses("potato").
		set("az", "alpha").
		build()

	bp := Blueprint{
		Vars: NewDict(map[string]cty.Value{
			"labels": cty.EmptyObjectVal,
			"az":     cty.StringVal("za"),   // will be ignored
			"buki":   cty.StringVal("ikub"), // will be used
			"vedi":   cty.StringVal("idav"), // not in module inputs
			"peon":   cty.StringVal("noep"), // will be ignored
		}),
		Groups: []Group{
			{Modules: []Module{u, m}}},
	}

	mp := Root.Groups.At(0).Modules.At(1)
	c.Assert(bp.expandModule(mp, &m), IsNil)
	c.Check(m.Settings.Items(), DeepEquals, map[string]cty.Value{
		"az":    cty.StringVal("alpha"),
		"peony": AsProductOfModuleUse(ModuleRef(u.ID, "peony").AsValue(), u.ID),
		"rose": AsProductOfModuleUse(MustParseExpression(
			`flatten([module.potato.rose])`).AsValue(), u.ID),

		"labels": GlobalRef("labels").AsValue(),
		"buki":   GlobalRef("buki").AsValue(),
	})
}

func (s *zeroSuite) TestApplyGlobalVarsInModule(c *C) {
	builder := tMod("carrot").
		inputs(
			"gold",   // doesn't exist in vars
			"pyrite", // exists in vars, not set in module
			"silver", // exists in vars, set in module
			"helium", // to be set to ModuleID
		).
		set("silver", "glagol")
	builder.i.Metadata.Ghpc.InjectModuleId = "helium"
	mod := builder.build()

	vars := NewDict(map[string]cty.Value{
		"polonium": cty.StringVal("az"),
		"pyrite":   cty.StringVal("buki"),
		"silver":   cty.StringVal("vedi"),
	})

	Blueprint{Vars: vars}.applyGlobalVarsInModule(&mod)

	c.Check(mod.Settings.Items(), DeepEquals, map[string]cty.Value{
		"silver": cty.StringVal("glagol"),
		"helium": cty.StringVal("carrot"),
		"pyrite": GlobalRef("pyrite").AsValue()})
}

func (s *zeroSuite) TestValidateModuleReference(c *C) {
	a := Module{ID: "moduleA"}
	b := Module{ID: "moduleB"}
	y := Module{ID: "moduleY"}
	pkr := Module{ID: "modulePkr", Kind: PackerKind}

	dg := []Group{
		{Name: "zero", Modules: []Module{a, b}},
		{Name: "half", Modules: []Module{pkr}},
		{Name: "one", Modules: []Module{y}},
	}

	bp := Blueprint{
		Groups: dg,
	}

	// An intragroup reference from group 0 to module B in 0 (good)
	c.Check(validateModuleReference(bp, a, b.ID), IsNil)

	// An intergroup reference from group 1 to module A in 0 (good)
	c.Check(validateModuleReference(bp, y, a.ID), IsNil)

	{ // An intergroup reference from group 0 to module 1 in 1 (bad due to group ordering)
		err := validateModuleReference(bp, a, y.ID)
		c.Check(err, ErrorMatches, fmt.Sprintf("%s: .*", errMsgIntergroupOrder))
	}

	// A target module that doesn't exist (bad)
	c.Check(validateModuleReference(bp, y, "bad-module"), NotNil)

	// Reference packer module (bad)
	c.Check(validateModuleReference(bp, y, pkr.ID), NotNil)

}

func (s *zeroSuite) TestSubstituteModuleSources(c *C) {
	a := Module{ID: "moduleA", Source: "modules/network/pre-existing-vpc"}
	b := Module{ID: "moduleB", Source: "community/modules/file-system/DDN-EXAScaler"}
	y := Module{ID: "moduleY", Source: "./modules/network/pre-existing-vpc"}

	dg := []Group{
		{Name: "zero", Modules: []Module{a, b}},
		{Name: "one", Modules: []Module{y}},
	}

	// toolkit_modules_url and toolkit_modules_version not provided
	bp := Blueprint{
		Groups: dg,
	}
	bp.substituteModuleSources()
	// Check that sources remain unchanged
	c.Assert(bp.Groups[0].Modules[0].Source, Equals, "modules/network/pre-existing-vpc")
	c.Assert(bp.Groups[0].Modules[1].Source, Equals, "community/modules/file-system/DDN-EXAScaler")
	c.Assert(bp.Groups[1].Modules[0].Source, Equals, "./modules/network/pre-existing-vpc")

	// toolkit_modules_url and toolkit_modules_version provided
	bp = Blueprint{
		Groups: dg, ToolkitModulesURL: "github.com/GoogleCloudPlatform/cluster-toolkit", ToolkitModulesVersion: "v1.15.0",
	}
	bp.substituteModuleSources()
	// Check that embedded sources (a and b) are transformed correctly
	expectedSourceA := "github.com/GoogleCloudPlatform/cluster-toolkit//modules/network/pre-existing-vpc?ref=v1.15.0&depth=1"
	expectedSourceB := "github.com/GoogleCloudPlatform/cluster-toolkit//community/modules/file-system/DDN-EXAScaler?ref=v1.15.0&depth=1"
	c.Assert(bp.Groups[0].Modules[0].Source, Equals, expectedSourceA)
	c.Assert(bp.Groups[0].Modules[1].Source, Equals, expectedSourceB)

	// Check that the non-embedded source (y) remains unchanged
	c.Assert(bp.Groups[1].Modules[0].Source, Equals, "./modules/network/pre-existing-vpc")
}

func (s *zeroSuite) TestIntersection(c *C) {
	is := intersection([]string{"A", "B", "C"}, []string{"A", "B", "C"})
	c.Assert(is, DeepEquals, []string{"A", "B", "C"})

	is = intersection([]string{"A", "B", "C"}, []string{"C", "B", "A"})
	c.Assert(is, DeepEquals, []string{"A", "B", "C"})

	is = intersection([]string{"C", "B", "A"}, []string{"A", "B", "C", "C"})
	c.Assert(is, DeepEquals, []string{"A", "B", "C"})

	is = intersection([]string{"A", "B", "C"}, []string{"D", "C", "B", "A"})
	c.Assert(is, DeepEquals, []string{"A", "B", "C"})

	is = intersection([]string{"A", "C"}, []string{"D", "C", "B", "A"})
	c.Assert(is, DeepEquals, []string{"A", "C"})

	is = intersection([]string{"A", "C"}, []string{})
	c.Assert(is, DeepEquals, []string{})

	is = intersection([]string{"A", "C"}, nil)
	c.Assert(is, DeepEquals, []string{})
}

func (s *zeroSuite) TestOutputNamesByGroup(c *C) {
	zebra := Group{
		Name: "zebra",
		Modules: []Module{
			{
				ID: "stripes",
				Outputs: []modulereader.OutputInfo{
					{Name: "length"}}}}}
	pony := Group{
		Name: "pony",
		Modules: []Module{

			tMod("bucephalus").set("width", ModuleRef("stripes", "length")).build(),
		}}
	bp := Blueprint{Groups: []Group{zebra, pony}}

	{
		got, err := OutputNamesByGroup(zebra, bp)
		c.Check(err, IsNil)
		c.Check(got, DeepEquals, map[GroupName][]string{})
	}

	{
		got, err := OutputNamesByGroup(pony, bp)
		c.Check(err, IsNil)
		c.Check(got, DeepEquals, map[GroupName][]string{
			"zebra": {"length_stripes"},
		})
	}
}<|MERGE_RESOLUTION|>--- conflicted
+++ resolved
@@ -116,15 +116,14 @@
 	defaultProvider := map[string]PR{
 		"google": TerraformProvider{
 			Source:  "hashicorp/google",
-			Version: "~> 6.13.0"},
+			Version: "~> 6.14.0"},
 		"google-beta": TerraformProvider{
 			Source:  "hashicorp/google-beta",
-			Version: "~> 6.13.0"}}
+			Version: "~> 6.14.0"}}
 
 	{ // no def PR, no group PR - match default values
 		g := Group{Name: "clown"}
 		noDefPr.expandProviders(&g)
-<<<<<<< HEAD
 		c.Check(g.TerraformProviders, DeepEquals, defaultProvider)
 	}
 
@@ -146,15 +145,6 @@
 		noDefPr.expandProviders(&g)
 		c.Check(g.TerraformProviders, DeepEquals, defaultProvider)
 		delete(defaultProvider, "kubectl")
-=======
-		c.Check(g.TerraformProviders, DeepEquals, map[string]PR{
-			"google": TerraformProvider{
-				Source:  "hashicorp/google",
-				Version: "~> 6.14.0"},
-			"google-beta": TerraformProvider{
-				Source:  "hashicorp/google-beta",
-				Version: "~> 6.14.0"}})
->>>>>>> 517adbc7
 	}
 
 	{ // no def PR, group PR
