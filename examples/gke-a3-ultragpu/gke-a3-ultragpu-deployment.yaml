# Copyright 2024 "Google LLC"
#
# Licensed under the Apache License, Version 2.0 (the "License");
# you may not use this file except in compliance with the License.
# You may obtain a copy of the License at
#
#     http://www.apache.org/licenses/LICENSE-2.0
#
# Unless required by applicable law or agreed to in writing, software
# distributed under the License is distributed on an "AS IS" BASIS,
# WITHOUT WARRANTIES OR CONDITIONS OF ANY KIND, either express or implied.
# See the License for the specific language governing permissions and
# limitations under the License.

---
terraform_backend_defaults:
  type: gcs
  configuration:
    bucket: BUCKET_NAME

vars:
  deployment_name: gke-a3-ultra
  project_id: PROJECT_ID
  region: COMPUTE_REGION
  zone: COMPUTE_ZONE
  # Cidr block containing the IP of the machine calling terraform.
  # The following line must be updated for this example to work.
  authorized_cidr: <IP_ADDRESS>/<SUFFIX>
  # In order to target a BLOCK_NAME, extended_reservation can be inputted as
  # extended_reservation: RESERVATION_NAME/reservationBlocks/BLOCK_NAME
  extended_reservation: RESERVATION_NAME
  static_node_count: NODE_COUNT
<<<<<<< HEAD
  system_node_pool_disk_size_gb: # add this
  a3ultra_node_pool_disk_size_gb: # add this
  k8s_service_account_name: # add this
  # The name of the GCS bucket used for training data
  training_bucket_name:
  # The name of the GCS bucket used for checkpoint/restart data.
  checkpoint_bucket_name:
=======
  k8s_service_account_name: # add this
>>>>>>> 4af21e9f
<|MERGE_RESOLUTION|>--- conflicted
+++ resolved
@@ -30,14 +30,6 @@
   # extended_reservation: RESERVATION_NAME/reservationBlocks/BLOCK_NAME
   extended_reservation: RESERVATION_NAME
   static_node_count: NODE_COUNT
-<<<<<<< HEAD
   system_node_pool_disk_size_gb: # add this
   a3ultra_node_pool_disk_size_gb: # add this
-  k8s_service_account_name: # add this
-  # The name of the GCS bucket used for training data
-  training_bucket_name:
-  # The name of the GCS bucket used for checkpoint/restart data.
-  checkpoint_bucket_name:
-=======
-  k8s_service_account_name: # add this
->>>>>>> 4af21e9f
+  k8s_service_account_name: # add this