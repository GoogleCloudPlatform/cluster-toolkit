# Example Blueprints

## AI Hypercomputer

Additional blueprints optimized for AI workloads on modern GPUs is available at [Google Cloud AI Hypercomputer][aihc]. Documentation is available for [GKE][aihc-gke] and for [Slurm][aihc-slurm].

[aihc]: https://cloud.google.com/ai-hypercomputer/docs
[aihc-gke]: https://cloud.google.com/ai-hypercomputer/docs/create/gke-ai-hypercompute
[aihc-slurm]: https://cloud.google.com/ai-hypercomputer/docs/create/create-slurm-cluster

<!-- TOC generated with some manual tweaking of the following command output:
md_toc github examples/README.md | sed -e "s/\s-\s/ * /"
-->
<!-- TOC -->

* [Instructions](#instructions)
  * [(Optional) Setting up a remote terraform state](#optional-setting-up-a-remote-terraform-state)
* [Blueprint Descriptions](#blueprint-descriptions)
  * [hpc-slurm.yaml](#hpc-slurmyaml-) ![core-badge]
  * [hpc-enterprise-slurm.yaml](#hpc-enterprise-slurmyaml-) ![core-badge]
  * [hpc-slurm-static.yaml](#hpc-slurm-staticyaml-) ![core-badge]
  * [hpc-slurm6-tpu.yaml](#hpc-slurm6-tpuyaml--) ![community-badge] ![experimental-badge]
  * [hpc-slurm6-tpu-maxtext.yaml](#hpc-slurm6-tpu-maxtextyaml--) ![community-badge] ![experimental-badge]
  * [hpc-slurm6-apptainer.yaml](#hpc-slurm6-apptaineryaml--) ![community-badge] ![experimental-badge]
  * [ml-slurm.yaml](#ml-slurmyaml-) ![core-badge]
  * [h4d-vm.yaml](#h4d-vmyaml--) ![core-badge] ![experimental-badge]
  * [image-builder.yaml](#image-builderyaml-) ![core-badge]
  * [serverless-batch.yaml](#serverless-batchyaml-) ![core-badge]
  * [serverless-batch-mpi.yaml](#serverless-batch-mpiyaml-) ![core-badge]
  * [pfs-lustre.yaml](#pfs-lustreyaml--) ![core-badge] ![deprecated-badge]
  * [pfs-managed-lustre-vm.yaml](#pfs-managed-lustre-vmyaml-) ![core-badge]
  * [ps-slurm.yaml](#ps-slurmyaml--) ![core-badge] ![experimental-badge]
  * [pfs-parallelstore.yaml](#pfs-parallelstoreyaml--) ![core-badge] ![experimental-badge]
  * [cae-slurm.yaml](#cae-slurmyaml-) ![core-badge]
  * [hpc-build-slurm-image.yaml](#hpc-build-slurm-imageyaml--) ![community-badge] ![experimental-badge]
  * [hpc-slurm-ubuntu2004.yaml](#hpc-slurm-ubuntu2004yaml-) ![community-badge]
  * [hpc-amd-slurm.yaml](#hpc-amd-slurmyaml-) ![community-badge]
  * [hpc-slurm-sharedvpc.yaml](#hpc-slurm-sharedvpcyaml--) ![community-badge] ![experimental-badge]
  * [client-google-cloud-storage.yaml](#client-google-cloud-storageyaml--) ![community-badge] ![experimental-badge]
  * [hpc-slurm-gromacs.yaml](#hpc-slurm-gromacsyaml--) ![community-badge] ![experimental-badge]
  * [hpc-slurm-local-ssd.yaml](#hpc-slurm-local-ssdyaml--) ![community-badge] ![experimental-badge]
  * [hpc-slurm-h4d.yaml](#hpc-slurm-h4dyaml--) ![community-badge] ![experimental-badge]
  * [hcls-blueprint.yaml](#hcls-blueprintyaml-) ![core-badge]
  * [hpc-gke.yaml](#hpc-gkeyaml-) ![core-badge]
  * [ml-gke](#ml-gkeyaml-) ![core-badge]
  * [storage-gke](#storage-gkeyaml-) ![core-badge]
  * [gke-managed-hyperdisk.yaml](#gke-managed-hyperdiskyaml--) ![core-badge] ![experimental-badge]
  * [gke-managed-parallelstore.yaml](#gke-managed-parallelstoreyaml--) ![core-badge] ![experimental-badge]
  * [gke-a3-ultragpu.yaml](#gke-a3-ultragpuyaml-) ![core-badge]
  * [gke-a3-megagpu](#gke-a3-megagpuyaml-) ![core-badge]
  * [gke-a3-highgpu](#gke-a3-highgpuyaml-) ![core-badge]
  * [gke-consumption-options](#gke-consumption-options-) ![core-badge]
  * [htc-slurm.yaml](#htc-slurmyaml-) ![community-badge]
  * [htc-htcondor.yaml](#htc-htcondoryaml--) ![community-badge] ![experimental-badge]
  * [fsi-montecarlo-on-batch.yaml](#fsi-montecarlo-on-batchyaml--) ![community-badge] ![experimental-badge]
  * [tutorial-starccm-slurm.yaml](#tutorial-starccm-slurmyaml--) ![community-badge] ![experimental-badge]
  * [tutorial-starccm.yaml](#tutorial-starccmyaml--) ![community-badge] ![experimental-badge]
  * [hpc-slurm-ramble-gromacs.yaml](#hpc-slurm-ramble-gromacsyaml--) ![community-badge] ![experimental-badge]
  * [flux-cluster](#flux-clusteryaml--) ![community-badge] ![experimental-badge]
  * [tutorial-fluent.yaml](#tutorial-fluentyaml--) ![community-badge] ![experimental-badge]
  * [gke-tpu-v6](#gke-tpu-v6--) ![community-badge] ![experimental-badge]
  * [xpk-n2-filestore](#xpk-n2-filestore--) ![community-badge] ![experimental-badge]
* [Blueprint Schema](#blueprint-schema)
* [Writing an HPC Blueprint](#writing-an-hpc-blueprint)
  * [Blueprint Boilerplate](#blueprint-boilerplate)
  * [Top Level Parameters](#top-level-parameters)
  * [Deployment Variables](#deployment-variables)
  * [Deployment Groups](#deployment-groups)
* [Variables, expressions, and functions](#variables-expressions-and-functions)

## Instructions

Ensure `project_id`, `zone`, and `region` deployment variables are set correctly
under `vars` before using an example blueprint.

> **_NOTE:_** Deployment variables defined under `vars` are automatically passed
> to modules if the modules have an input that matches the variable name.

### (Optional) Setting up a remote terraform state

There are two ways to specify [terraform backends] in Cluster Toolkit: a default setting that propagates all groups and custom per-group configuration:

* `terraform_backend_defaults` at top-level of YAML blueprint
* `terraform_backend` within a deployment group definition

Examples of each are shown below. If both settings are used, then the custom per-group value is used without modification.

The following block will configure terraform to point to an existing GCS bucket
to store and manage the terraform state. Add your own bucket name in place of
`<<BUCKET_NAME>>` and (optionally) a service account in place of
`<<SERVICE_ACCOUNT>>` in the configuration. If not set, the terraform state will
be stored locally within the generated deployment directory.

Add this block to the top-level of your blueprint:

```yaml
terraform_backend_defaults:
  type: gcs
  configuration:
    bucket: <<BUCKET_NAME>>
    impersonate_service_account: <<SERVICE_ACCOUNT>>
```

All Terraform-supported backends are supported by the Toolkit. Specify the backend using `type` and its [configuration block] using `configuration`.

For the [gcs] backend, you must minimally supply the `bucket` configuration setting. The `prefix` setting is generated automatically as "blueprint_name/deployment_name/group_name" for each deployment group. This ensures uniqueness.

If you wish to specify a custom prefix, use a unique value for each group following this example:

```yaml
deployment_groups:
- group: example_group
  terraform_backend:
    type: gcs
    configuration:
      bucket: your-bucket
      prefix: your/object/prefix
```

You can set the configuration using the CLI in the `create` and `expand`
subcommands as well:

```shell
./gcluster create examples/hpc-slurm.yaml \
  --vars "project_id=${GOOGLE_CLOUD_PROJECT}" \
  --backend-config "bucket=${GCS_BUCKET}"
```

> **_NOTE:_** The `--backend-config` argument supports comma-separated list of
> name=value variables to set Terraform Backend configuration in blueprints.
> This feature only supports variables of string type. If you set configuration
> in both the blueprint and CLI, the tool uses values at CLI. "gcs" is set as
> type by default.

[terraform backends]: https://developer.hashicorp.com/terraform/language/backend
[configuration block]: https://developer.hashicorp.com/terraform/language/backend#define-a-backend-block
[gcs]: https://developer.hashicorp.com/terraform/language/settings/backends/gcs

## Blueprint Descriptions

[core-badge]: https://img.shields.io/badge/-core-blue?style=plastic
[community-badge]: https://img.shields.io/badge/-community-%23b8def4?style=plastic
[stable-badge]: https://img.shields.io/badge/-stable-lightgrey?style=plastic
[experimental-badge]: https://img.shields.io/badge/-experimental-%23febfa2?style=plastic
[deprecated-badge]: https://img.shields.io/badge/-deprecated-%23fea2a2?style=plastic

The example blueprints listed below labeled with the core badge
(![core-badge]) are located in this folder and are developed and tested by the
Cluster Toolkit team directly.

The community blueprints are contributed by the community (including the Cluster
Toolkit team, partners, etc.) and are labeled with the community badge
(![community-badge]). The community blueprints are located in the
[community folder](../community/examples/).

Blueprints that are still in development and less stable are also labeled with
the experimental badge (![experimental-badge]).

### [hpc-slurm.yaml] ![core-badge]

Creates a basic auto-scaling Slurm cluster with mostly default settings. The
blueprint also creates a new VPC network, and a filestore instance mounted to
`/home`.

There are 3 partitions in this example: `debug` `compute`, and `h3`. The `debug`
partition uses `n2-standard-2` VMs, which should work out of the box without
needing to request additional quota. The purpose of the `debug` partition is to
make sure that first time users are not immediately blocked by quota
limitations.

[hpc-slurm.yaml]: ./hpc-slurm.yaml

#### Compute Partition

There is a `compute` partition that achieves higher performance. Any
performance analysis should be done on the `compute` partition. By default it
uses `c2-standard-60` VMs with placement groups enabled. You may need to request
additional quota for `C2 CPUs` in the region you are deploying in. You can
select the compute partition using the `-p compute` argument when running `srun`.

#### H3 Partition

There is an `h3` partition that uses compute-optimized `h3-standard-88` machine type.
You can read more about the H3 machine series [here](https://cloud.google.com/compute/docs/compute-optimized-machines#h3_series).

#### Quota Requirements for hpc-slurm.yaml

For this example the following is needed in the selected region:

* Cloud Filestore API: Basic HDD (Standard) capacity (GB): **1,024 GB**
* Compute Engine API: Persistent Disk SSD (GB): **~50 GB**
* Compute Engine API: Persistent Disk Standard (GB): **~50 GB static + 50
  GB/node** up to 1,250 GB
* Compute Engine API: N2 CPUs: **2** for the login node and **2/node** active
  in the `debug` partition up to 12
* Compute Engine API: C2 CPUs: **4** for the controller node and **60/node**
  active in the `compute` partition up to 1,204
* Compute Engine API: H3 CPUs: **88/node** active in the `h3` partition up to
  1760
  * The H3 CPU quota can be increased on the Cloud Console by navigating to
  `IAM & Admin`->`Quotas` or searching `All Quotas` and entering `vm_family:H3`
  into the filter bar.  From there, the quotas for each region may be selected
  and edited.
* Compute Engine API: Affinity Groups: **one for each job in parallel** - _only
  needed for the `compute` partition_
* Compute Engine API: Resource policies: **one for each job in parallel** -
  _only needed for the `compute` partition_

### [hpc-enterprise-slurm.yaml] ![core-badge]

This advanced blueprint creates a cluster with Slurm with several performance
tunings enabled, along with tiered file systems for higher performance. Some of
these features come with additional cost and required additional quotas.

The Slurm system deployed here connects to the default VPC of the project and
creates a  login node and the following seven partitions:

* `n2` with general-purpose [`n2-stardard-2` nodes][n2]. Placement policies and
exclusive usage are disabled, which means the nodes can be used for multiple jobs.
Nodes will remain idle for 5 minutes before Slurm deletes them. This partition can
be used for debugging and workloads that do not require high performance.
* `c2` with compute-optimized [`c2-standard-60` nodes][c2] based on Intel 3.9 GHz
Cascade Lake processors.
* `c2d` with compute optimized [`c2d-standard-112` nodes][c2d] base on the third
generation AMD EPYC Milan.
* `c3` with compute-optimized [`c3-highcpu-176` nodes][c3] based on Intel Sapphire
Rapids processors. When configured with Tier_1 networking, C3 nodes feature 200 Gbps
low-latency networking.
* `h3` with compute-optimized [`h3-standard-88` nodes][h3]  based on Intel Sapphire
Rapids processors. H3 VMs can use the entire host network bandwidth and come with a default network bandwidth rate of up to 200 Gbps.
* `a208` with [`a2-ultragpu-8g` nodes][a2] with 8 of the NVIDIA A100 GPU accelerators
with 80GB of GPU memory each.
* `a216` with [`a2-megagpu-16g` nodes][a2] with 16 of the NVIDIA A100 GPU accelerators
with 40GB of GPU memory each.

For all partitions other than `n2`, [compact placement] policies are enabled by default
and nodes are created and destroyed on a per-job basis. Furthermore, these partitions
are configured with:

* Faster networking: Google Virtual NIC ([GVNIC]) is used for the GPU partitions and
[Tier_1] is selected when available. Selecting Tier_1 automatically enables GVNIC.
* SSD PDs disks for compute nodes. See the [Storage options] page for more details.

[n2]: https://cloud.google.com/compute/docs/general-purpose-machines#n2_series
[c2]: https://cloud.google.com/compute/docs/compute-optimized-machines#c2_machine_types
[c2d]: https://cloud.google.com/compute/docs/compute-optimized-machines#c2d_machine_types
[c3]: https://cloud.google.com/blog/products/compute/introducing-c3-machines-with-googles-custom-intel-ipu
[h3]: https://cloud.google.com/compute/docs/compute-optimized-machines#h3_series
[a2]: https://cloud.google.com/compute/docs/gpus#a100-gpus
[g2]: https://cloud.google.com/compute/docs/gpus#l4-gpus
[compact placement]: https://cloud.google.com/compute/docs/instances/define-instance-placement
[GVNIC]: https://cloud.google.com/compute/docs/networking/using-gvnic
[Tier_1]: https://cloud.google.com/compute/docs/networking/configure-vm-with-high-bandwidth-configuration
[Storage options]: https://cloud.google.com/compute/docs/disks

File systems:

* The homefs mounted at `/home` uses the "BASIC_SSD" tier filestore with
  2.5 TiB of capacity
* The projectsfs is mounted at `/projects` and is a high scale SSD filestore
  instance with 10TiB of capacity.
* The scratchfs is mounted at `/scratch` and is a
  [DDN Exascaler Lustre](../community/modules/file-system/DDN-EXAScaler/README.md)
  file system designed for high IO performance. The capacity is ~10TiB.

> **Warning**: The DDN Exascaler Lustre file system has a license cost as
> described in the pricing section of the
> [DDN EXAScaler Cloud Marketplace Solution](https://console.developers.google.com/marketplace/product/ddnstorage/).

#### Quota Requirements for hpc-enterprise-slurm.yaml

For this example the following is needed in the selected region:

* Cloud Filestore API: Basic SSD capacity (GB) per region: **2,560 GB**
* Cloud Filestore API: High Scale SSD capacity (GB) per region: **10,240 GiB** -
  _min quota request is 61,440 GiB_
* Compute Engine API: Persistent Disk SSD (GB): **~14,050 GB** static +
  **100 GB/node** up to 23,250 GB
* Compute Engine API: Persistent Disk Standard (GB): **~396 GB** static +
  **50 GB/node** up to 596 GB
* Compute Engine API: N2 CPUs: **116** for login and lustre and **2/node** active
 in `n2` partition up to 124.
* Compute Engine API: C2 CPUs: **4** for controller node and **60/node** active
  in `c2` partition up to 1,204
* Compute Engine API: C2D CPUs: **112/node** active in `c2d` partition up to 2,240
* Compute Engine API: C3 CPUs: **176/node** active in `c3` partition up to 3,520
* Compute Engine API: H3 CPUs: **88/node** active in `h3` partition up to 1,408
* Compute Engine API: A2 CPUs: **96/node** active in `a208` and `a216` partitions
up to 3,072
* Compute Engine API: NVIDIA A100 80GB GPUs: **8/node** active in `a208` partition
 up to 128
* Compute Engine API: NVIDIA A100 GPUs: **8/node** active in `a216` partition up
to 256
* Compute Engine API: Resource policies: **one for each job in parallel** -
  _not needed for `n2` partition_

[hpc-enterprise-slurm.yaml]: ./hpc-enterprise-slurm.yaml

### [hpc-slurm-static.yaml] ![core-badge]

This example demonstrates how to create a partition with static compute nodes.
See [Best practices for static compute nodes] for instructions on setting up a
reservation and compact placement policy.

Before deploying this example the following fields must be populated in the bluerpint:

```yaml
  project_id: ## Set GCP Project ID Here ##
  static_reservation_name:  ## Set your reservation name here ##
  static_reservation_machine_type: ## Machine must match reservation above ##
  static_node_count: ## Must be <= number of reserved machines ##
```

For more resources on static compute nodes see the following cloud docs pages:

* [About [Slurm] node types](https://cloud.google.com/cluster-toolkit/docs/slurm/node-types)
* [Best practices for static compute nodes]
* [Reconfigure a running cluster](https://cloud.google.com/cluster-toolkit/docs/slurm/reconfigure-cluster)
* [Manage static compute nodes](https://cloud.google.com/cluster-toolkit/docs/slurm/manage-static-nodes)

For a similar, more advanced, example which demonstrates static node
functionality with GPUs, see the
[ML Slurm A3 example](./machine-learning/README.md).

[Best practices for static compute nodes]: https://cloud.google.com/cluster-toolkit/docs/slurm/static-nodes-best-practices
[hpc-slurm-static.yaml]: ./hpc-slurm-static.yaml

### [hpc-slurm6-tpu.yaml] ![community-badge] ![experimental-badge]

Creates an auto-scaling Slurm cluster with TPU nodes.

[hpc-slurm6-tpu.yaml]: ../community/examples/hpc-slurm6-tpu.yaml

### [hpc-slurm6-tpu-maxtext.yaml] ![community-badge] ![experimental-badge]

Creates an auto-scaling Slurm cluster with TPU nodes.

For tutorial on how to run [maxtext] workload on TPU partition using Slurm,
Follow [hpc-slurm-tpu-maxtext].

[maxtext]: https://github.com/google/maxtext
[hpc-slurm6-tpu-maxtext.yaml]: ../community/examples/hpc-slurm6-tpu-maxtext.yaml
[hpc-slurm-tpu-maxtext]: ../docs/hpc-slurm6-tpu-maxtext.md

### [hpc-slurm6-apptainer.yaml] ![community-badge] ![experimental-badge]

This blueprint creates a custom [Apptainer](https://apptainer.org) enabled image and builds an auto-scaling Slurm cluster using that image. You can deploy containerized workloads on that cluster as described [here](https://github.com/GoogleCloudPlatform/scientific-computing-examples/tree/main/apptainer).

[hpc-slurm6-apptainer.yaml]: ../community/examples/hpc-slurm6-apptainer.yaml

### [h4d-vm.yaml] ![core-badge] ![experimental-badge]

This blueprint deploys a cluster containing a pair of `h4d-highmem-192-lssd` VMs with RDMA networking enabled along with a filestore instance mounted to `/home`.

[h4d-vm.yaml]: ../examples/h4d-vm.yaml

### [ml-slurm.yaml] ![core-badge]

This blueprint provisions an HPC cluster running the Slurm scheduler with the
machine learning frameworks PyTorch and TensorFlow pre-installed on every
VM. The cluster has 2 partitions:

* [A2 family VMs][a2] with the NVIDIA A100 GPU accelerator
* [G2 family VMs][g2] with the NVIDIA L4 GPU accelerator

[a2]: https://cloud.google.com/compute/docs/gpus#a100-gpus
[g2]: https://cloud.google.com/compute/docs/gpus#l4-gpus

To provision the cluster, please run:

```text
./gcluster create examples/ml-slurm.yaml --vars "project_id=${GOOGLE_CLOUD_PROJECT}"
./gcluster deploy ml-example-v6
```

After accessing the login node, you can activate the conda environment for each
library with:

```shell
source /etc/profile.d/conda.sh
# to activate PyTorch
conda activate pytorch
# to activate TensorFlow
conda activate tf
```

An example benchmarking job for PyTorch can be run under Slurm:

```shell
cp /var/tmp/torch_test.* .
sbatch -N 1 --gpus-per-node=1 torch_test.sh
```

When you are done, clean up the resources in reverse order of creation:

```text
./gcluster destroy ml-example-v6
```

Finally, browse to the [Cloud Console][console-images] to delete your custom
image. It will be named beginning with `ml-slurm` followed by a date and
timestamp for uniqueness.

[ml-slurm.yaml]: ../examples/ml-slurm.yaml

### [image-builder.yaml] ![core-badge]

This blueprint uses the [Packer template module][pkr] to create a custom VM
image and uses it to provision an HPC cluster using the Slurm scheduler. By
using a custom image, the cluster is able to begin running jobs sooner and more
reliably because there is no need to install applications as VMs boot. This
example takes the following steps:

1. Creates a network with outbound internet access in which to build the image (see
[Custom Network](#custom-network-deployment-group-1)).
2. Creates a script that will be used to customize the image (see
[Toolkit Runners](#toolkit-runners-deployment-group-1)).
3. Builds a custom Slurm image by executing the script on a standard Slurm image
(see [Packer Template](#packer-template-deployment-group-2)).
4. Deploys a Slurm cluster using the custom image (see
[Slurm Cluster Based on Custom Image](#slurm-cluster-based-on-custom-image-deployment-group-3)).

#### Building and using the custom image

Create the deployment folder from the blueprint:

```text
./gcluster create examples/image-builder.yaml --vars "project_id=${GOOGLE_CLOUD_PROJECT}"
./gcluster deploy image-builder-v6-001"
```

Follow the on-screen prompts to approve the creation of each deployment group.
For example, the network is created in the first deployment group, the VM image
is created in the second group, and the third group uses the image to create an
HPC cluster using the Slurm scheduler.

When you are done, clean up the resources in reverse order of creation:

```text
terraform -chdir=image-builder-v6-001/cluster destroy --auto-approve
terraform -chdir=image-builder-v6-001/primary destroy --auto-approve
```

Finally, browse to the [Cloud Console][console-images] to delete your custom
image. It will be named beginning with `my-slurm-image` followed by a date and
timestamp for uniqueness.

[console-images]: https://console.cloud.google.com/compute/images

#### Why use a custom image?

Using a custom VM image can be more scalable and reliable than installing
software using boot-time startup scripts because:

* it avoids reliance on continued availability of package repositories
* VMs will join an HPC cluster and execute workloads more rapidly due to reduced
  boot-time configuration
* machines are guaranteed to boot with a static software configuration chosen
  when the custom image was created. No potential for some machines to have
  different software versions installed due to `apt`/`yum`/`pip` installations
  executed after remote repositories have been updated.

[hpcimage]: https://cloud.google.com/compute/docs/instances/create-hpc-vm
[pkr]: ../modules/packer/custom-image/README.md
[image-builder.yaml]: ./image-builder.yaml

#### Custom Network (deployment group 1)

A tool called [Packer](https://packer.io) builds custom VM images by creating
short-lived VMs, executing scripts on them, and saving the boot disk as an
image that can be used by future VMs. The short-lived VM typically operates in a
network that has outbound access to the internet for downloading software.

This deployment group creates a network using [Cloud Nat][cloudnat] and
[Identity-Aware Proxy (IAP)][iap] to allow outbound traffic and inbound SSH
connections without exposing the machine to the internet on a public IP address.

[cloudnat]: https://cloud.google.com/nat/docs/overview
[iap]: https://cloud.google.com/iap/docs/using-tcp-forwarding

#### Toolkit Runners (deployment group 1)

The Toolkit [startup-script](../modules/scripts/startup-script/README.md)
module supports boot-time configuration of VMs using "runners". Runners are
configured as a series of scripts uploaded to Cloud Storage. A simple, standard
[VM startup script][vmstartup] runs at boot-time, downloads the scripts from
Cloud Storage and executes them in sequence.

The script in this example performs the trivial task of creating a file as a
simple demonstration of functionality. You can use the startup-script module
to address more complex scenarios.

[vmstartup]: https://cloud.google.com/compute/docs/instances/startup-scripts/linux

#### Packer Template (deployment group 2)

The Packer module uses the startup-script module from the first deployment group
and executes the script to produce a custom image.

#### Slurm Cluster Based on Custom Image (deployment group 3)

Once the Slurm cluster has been deployed we can test that our Slurm compute
partition is using the custom image. Each compute node should contain the
`hello.txt` file added by the startup-script.

1. SSH into the login node `imagebuild-login-login-001`.
2. Run a job that prints the contents of the added file:

  ```bash
  $ srun -N 2 cat /home/hello.txt
  Hello World
  Hello World
  ```

#### Quota Requirements for image-builder.yaml

For this example the following is needed in the selected region:

* Compute Engine API: Images (global, not regional quota): 1 image per invocation of `packer build`
* Compute Engine API: Persistent Disk SSD (GB): **~50 GB**
* Compute Engine API: Persistent Disk Standard (GB): **~64 GB static + 32
  GB/node** up to 704 GB
* Compute Engine API: N2 CPUs: **4** (for short-lived Packer VM and Slurm login node)
* Compute Engine API: C2 CPUs: **4** for controller node and **60/node** active
  in `compute` partition up to 1,204
* Compute Engine API: Affinity Groups: **one for each job in parallel** - _only
  needed for `compute` partition_
* Compute Engine API: Resource policies: **one for each job in parallel** -
  _only needed for `compute` partition_

### [serverless-batch.yaml] ![core-badge]

This example demonstrates how to use the Cluster Toolkit to set up a Google Cloud Batch job
that mounts a Filestore instance and runs startup scripts.

The blueprint creates a Filestore and uses the `startup-script` module to mount
and load _"data"_ onto the shared storage. The `batch-job-template` module creates
an instance template to be used for the Google Cloud Batch compute VMs and
renders a Google Cloud Batch job template. A login node VM is created with
instructions on how to SSH to the login node and submit the Google Cloud Batch
job.

[serverless-batch.yaml]: ../examples/serverless-batch.yaml

### [serverless-batch-mpi.yaml] ![core-badge]

This blueprint demonstrates how to use Spack to run a real MPI job on Batch.

The blueprint contains the following:

* A shared `filestore` filesystem.
* A `spack-setup` module that generates a script to install Spack
* A `spack-execute` module that builds the WRF application onto the shared
  `filestore`.
* A `startup-script` module which uses the above script and stages job data.
* A builder `vm-instance` which performs the Spack install and then shuts down.
* A `batch-job-template` that builds a Batch job to execute the WRF job.
* A `batch-login` VM that can be used to test and submit the Batch job.

**Usage instructions:**

1. Spack install

    After `terraform apply` completes, you must wait for Spack installation to
    finish before running the Batch job. You will observe that a VM named
    `spack-builder-0` has been created. This VM will automatically shut down
    once Spack installation has completed. When using a Spack cache this takes
    about 25 minutes. Without a Spack cache this will take 2 hours. To view
    build progress or debug you can inspect `/var/logs/messages` and
    `/var/log/spack.log` on the builder VM.

2. Access login node

    After the builder shuts down, you can ssh to the Batch login node named
    `batch-wrf-batch-login`. Instructions on how to ssh to the login node are
    printed to the terminal after a successful `terraform apply`. You can
    reprint these instructions by calling the following:

    ```sh
    terraform -chdir=batch-wrf/primary output instructions_batch-login
    ```

    Once on the login node you should be able to inspect the Batch job template
    found in the `/home/batch-jobs` directory. This Batch job will call a script
    found at `/share/wrfv3/submit_wrfv3.sh`. Note that the `/share` directory is
    shared between the login node and the Batch job.

3. Submit the Batch job

    Use the command provided in the terraform output instructions to submit your
    Batch job and check its status. The Batch job may take several minutes to
    start and once running should complete within 5 minutes.

4. Inspect results

    The Batch job will create a folder named `/share/jobs/<unique id>`. Once the
    job has finished this folder will contain the results of the job. You can
    inspect the `rsl.out.0000` file for a summary of the job.

[serverless-batch-mpi.yaml]: ../examples/serverless-batch-mpi.yaml

### [pfs-lustre.yaml] ![core-badge] ![deprecated-badge]

_This blueprint has been deprecated and will be removed on August 1, 2025._

Creates a DDN EXAScaler lustre file-system that is mounted in two client instances.

The [DDN Exascaler Lustre](../community/modules/file-system/DDN-EXAScaler/README.md)
file system is designed for high IO performance. It has a default capacity of
~10TiB and is mounted at `/lustre`.

> **Warning**: The DDN Exascaler Lustre file system has a license cost as
> described in the pricing section of the
> [DDN EXAScaler Cloud Marketplace Solution](https://console.developers.google.com/marketplace/product/ddnstorage/).

After the creation of the file-system and the client instances, the startup
scripts on the client instances will automatically install the lustre drivers,
configure the mount-point, and mount the file system to the specified
directory. This may take a few minutes after the VMs are created and can be
verified by running:

```sh
watch df
```

Eventually you should see a line similar to:

```sh
<IP>:<remote_mount>  lustre   100G   15G  85G  15% <local_mount>
```

with remote_mount, and local_mount reflecting the settings of the module and
IP being set to the lustre instance's IP.

#### Quota Requirements for pfs-lustre.yaml

For this example the following is needed in the selected region:

* Compute Engine API: Persistent Disk SSD (GB): **~14TB: 3500GB MDT, 3500GB OST[0-2]**
* Compute Engine API: Persistent Disk Standard (GB): **~756GB: 20GB MDS, 276GB MGS, 3x20GB OSS, 2x200GB client-vms**
* Compute Engine API: N2 CPUs: **~116: 32 MDS, 32 MGS, 3x16 OSS, 2x2 client-vms**

[pfs-lustre.yaml]: ./pfs-lustre.yaml

### [pfs-managed-lustre-vm.yaml] ![core-badge]

Creates a Managed Lustre file-system that is mounted in one client instance.

The [GCP Managed Lustre](../modules/file-system/managed-lustre/README.md)
file system is designed for high IO performance. It has a minimum capacity of ~18TiB and is mounted at `/lustre`.

After the creation of the file-system and the client instances, the startup
scripts on the client instances will automatically install the lustre drivers,
configure the mount-point, and mount the file system to the specified
directory. This may take a few minutes after the VMs are created and can be
verified by running:

```sh
watch df
```

<<<<<<< HEAD
#### Quota Requirements for pfs-managed-lustre-vm.yaml
=======
Eventually you should see a line similar to:

```sh
<IP>:<remote_mount>  lustre   100G   15G  85G  15% <local_mount>
```

with remote_mount, and local_mount reflecting the settings of the module and
IP being set to the lustre instance's IP.

#### Quota Requirements for pfs-managed-lustre.yaml
>>>>>>> df537bea

For this example, the following is needed in the selected region:

* Compute Engine API: Persistent Disk SSD (GB): **~800GB: 800GB MDT**
* Compute Engine API: Persistent Disk Standard (GB): **~328GB: 128 MGT, 200GB client-vm**
* Compute Engine API: Hyperdisk Balanced (GB): **~27432GB: 18432 GB OST Pool, 8*1125GB OST**
* Compute Engine API: N2 CPUs: **~34: 32 MGS, 2 client-vm**
* Compute Engine API: C3 CPUs: **~396: 44 MDS, 2*176 OSS**

[pfs-managed-lustre-vm.yaml]: ./pfs-managed-lustre-vm.yaml

### [ps-slurm.yaml] ![core-badge] ![experimental-badge]

Creates a Slurm cluster with [Parallelstore] instance mounted.

After cluster is deployed, parallelstore drivers and DAOS client will be installed
and mount-point will be configured on the VMs. You can SSH to login/ controller
and verify by running:

```sh
df -H
```

This would show `dfuse` file system being attached at `/parallelstore` mount-point.

#### Quota Requirements for ps-slurm.yaml

To get access to a private preview of Parallelstore APIs, your project needs to
be allowlisted. To set this up, please work with your account representative.

For this example the following is needed in the selected region:

* Cloud Parallelstore API: capacity (GB) per region: 12000 GB
* Compute Engine API: Persistent Disk SSD (GB): ~100 GB for controller and login node.
* Compute Engine API: Persistent Disk Standard (GB): 50 GB/node up to 200 GB.
* Compute Engine API: N2 CPUs: 2 for the login node and 2/node active in the `debug` partition.
* Compute Engine API: C2 CPUs: 4 for the controller node.
* Compute Engine API: C2 CPUs: 60/node active in the `debug` partition up to 240.

[ps-slurm.yaml]: ./ps-slurm.yaml
[Parallelstore]: ../modules/file-system/parallelstore/README.md

### [pfs-parallelstore.yaml] ![core-badge] ![experimental-badge]

This creates 1 compute VM running debian 12 and 1 compute VM running ubuntu 20.04
and connect with [Parallelstore] instance mounted.

After cluster is deployed, parallelstore drivers and DAOS client will be installed
and mount-point will be configured on the VMs. You can SSH to compute VM
and verify by running:

```sh
df -H
```

This would show `dfuse` file system being attached at `/parallelstore` mount-point.

#### Quota Requirements for pfs-parallelstore.yaml

To get access to a private preview of Parallelstore APIs, your project needs to
be allowlisted. To set this up, please work with your account representative.

For this example the following is needed in the selected region:

* Cloud Parallelstore API: capacity (GB) per region: 12000 GB
* Compute Engine API: Persistent Disk Standard (GB): ~100 GB static.
* Compute Engine API: N2 CPUs: 112 for the compute VM running debian 12.
* Compute Engine API: N2 CPUs: 112 for the compute VM running ubuntu 22.04.

[pfs-parallelstore.yaml]: ./pfs-parallelstore.yaml
[Parallelstore]: ../modules/file-system/parallelstore/README.md

### [cae-slurm.yaml] ![core-badge]

The Computer Aided Engineering (CAE) blueprint captures a reference architecture
where the right cloud components are assembled to optimally cater to the
requirements of computationally-intensive CAE workloads. Specifically, it is
architected around Google Cloud’s VM families that provide a high memory bandwidth
and a balanced memory/flop ratio, which is particularly useful for per-core licensed
CAE software. The solution caters also to large CAE use cases, requiring multiple nodes
that are tightly-coupled via MPI. Special high-memory shapes support even very
memory-demanding workloads with up to 16GB/core. For file IO, different Google managed
high performance NFS storage services are available. For very IO demanding workloads,
third party parallel file systems can be integrated. The scheduling of the workloads
is done by a workload manager.

The CAE blueprint is intended to be a starting point for more tailored explorations
or installations of specific CAE codes, as provided by ISVs separately.

A detailed documentation is provided in this [README](cae/README.md).

#### Quota Requirements for cae-slurm.yaml

For this example the following is needed in the selected region:

* Cloud Filestore API: Basic SSD capacity (GB) per region: **5,120 GB**
* Cloud Filestore API: High Scale SSD capacity (GB) per region: **10,240 GB**
* Compute Engine API: H3 CPUs: **88/node** active in `balance` partition up to 880
* Compute Engine API: C3-highmem CPUs: **176/node** active in `highmem` partition up to 1,760
* Compute Engine API: N1 CPUs: **8/node** active in `desktop` node.
* Compute Engine API: T4 GPUs: **1/node** active in `desktop` node.
* Compute Engine API: N2 CPUs: **8** for login and **16** for controller

[cae-slurm.yaml]: ../examples/cae/cae-slurm.yaml

### [hpc-build-slurm-image.yaml] ![community-badge] ![experimental-badge]

This blueprint demonstrates how to use Cluster Toolkit to build a Slurm image on top
of an existing image, `hpc-rocky-linux-8` in the case of this example.

The blueprint contains 3 groups:

1. The first group creates a network and generates the scripts that will install
   Slurm. This uses the Ansible Playbook contained in the
   [Slurm on GCP](https://github.com/GoogleCloudPlatform/slurm-gcp) repo.
2. The second group executes the build using Packer to run the scripts from the
   first group. This can take ~30 min and will generate a custom Slurm image in
   your project.
3. The third group deploys a demo cluster that uses the newly built image. For a
   real world use case the demo cluster can be swapped out for a more powerful
   slurm cluster from other examples.

[hpc-build-slurm-image.yaml]: ../community/examples/hpc-build-slurm-image.yaml

### [hpc-slurm-ubuntu2004.yaml] ![community-badge]

Similar to the [hpc-slurm.yaml] example, but using Ubuntu 20.04 instead of CentOS 7.
[Other operating systems] are supported by SchedMD for the the Slurm on GCP project and images are listed [here](https://github.com/GoogleCloudPlatform/slurm-gcp/blob/master/docs/images.md#published-image-family). Only the examples listed in this page been tested by the Cluster Toolkit team.

The cluster will support 2 partitions named `debug` and `compute`.
The `debug` partition is the default partition and runs on smaller
`n2-standard-2` nodes. The `compute` partition is not default and requires
specifying in the `srun` command via the `--partition` flag. The `compute`
partition runs on compute optimized nodes of type `cs-standard-60`. The
`compute` partition may require additional quota before using.

[Other operating systems]: https://github.com/GoogleCloudPlatform/slurm-gcp/blob/master/docs/images.md#supported-operating-systems
[hpc-slurm-ubuntu2004.yaml]: ../community/examples/hpc-slurm-ubuntu2004.yaml

#### Quota Requirements for hpc-slurm-ubuntu2004.yaml

For this example the following is needed in the selected region:

* Cloud Filestore API: Basic HDD (Standard) capacity (GB): **1,024 GB**
* Compute Engine API: Persistent Disk SSD (GB): **~50 GB**
* Compute Engine API: Persistent Disk Standard (GB): **~50 GB static + 50
  GB/node** up to 1,250 GB
* Compute Engine API: N2 CPUs: **12**
* Compute Engine API: C2 CPUs: **4** for controller node and **60/node** active
  in `compute` partition up to 1,204
* Compute Engine API: Affinity Groups: **one for each job in parallel** - _only
  needed for `compute` partition_
* Compute Engine API: Resource policies: **one for each job in parallel** -
  _only needed for `compute` partition_

### [hpc-amd-slurm.yaml] ![community-badge]

This example provisions a Slurm cluster using AMD VM machine types. It
automates the initial setup of Spack, including a script that can be used to
install the AMD Optimizing C/C++ Compiler ([AOCC]) and compile OpenMPI with
AOCC. It is more extensively discussed in a dedicated [README for AMD
examples][amd-examples-readme].

[hpc-amd-slurm.yaml]: ../community/examples/AMD/hpc-amd-slurm.yaml
[AOCC]: https://developer.amd.com/amd-aocc/
[amd-examples-readme]: ../community/examples/AMD/README.md

### [client-google-cloud-storage.yaml] ![community-badge] ![experimental-badge]

[client-google-cloud-storage.yaml]: ../community/examples/client-google-cloud-storage.yaml

This example demonstrates several different ways to use Google Cloud Storage
(GCS) buckets in the Cluster Toolkit. There are two buckets referenced in the
example:

1. A GCS bucket that is created by the Cluster Toolkit (`id: new-bucket`).
1. A GCS bucket that is created externally from the Cluster Toolkit but referenced
   by the blueprint (`id: existing-bucket`).

The created VM (`id: workstation`) references these GCS buckets with the `use`
field. On VM startup gcsfuse will be installed, if not already on the image, and
both buckets will be mounted under the directory specified by the `local_mount`
option.

The `wait-for-startup` module (`id: wait`) makes sure that terraform does not
exit before the buckets have been mounted.

To use the blueprint you must supply the project id and the name of an existing
bucket:

```shell
./gcluster create community/examples/client-google-cloud-storage.yaml \
  --vars project_id=<project_id> \
  --vars existing_bucket_name=<name_of_existing_bucket>
```

> **Note**: The service account used by the VM must have access to the buckets
> (`roles/storage.objectAdmin`). In this example the service account will
> default to the default compute service account.
>
> **Warning**: In this example the bucket is mounted by root during startup. Due
> to the way permissions are handled by gcsfuse this means that read or
> read/write permissions must be granted indiscriminantly for all users which
> could be a security concern depending on usage. To avoid this, you can
> manually mount as the user using the bucket
> ([Read more](https://github.com/GoogleCloudPlatform/gcsfuse/blob/master/docs/mounting.md#access-permissions)).

### [hpc-slurm-gromacs.yaml] ![community-badge] ![experimental-badge]

Spack is an HPC software package manager. This example creates a small Slurm
cluster with software installed using the
[spack-setup](../community/modules/scripts/spack-setup/README.md) and
[spack-execute](../community/modules/scripts/spack-execute/README.md) modules.
The controller will install and configure spack, and install
[gromacs](https://www.gromacs.org/) using spack. Spack is installed in a shared
location (/sw) via filestore. This build leverages the
[startup-script module](../modules/scripts/startup-script/README.md) and can be
applied in any cluster by using the output of spack-setup or startup-script
modules.

The installation will occur as part of the Slurm startup-script, a warning
message will be displayed upon SSHing to the login node indicating
that configuration is still active. To track the status of the overall
startup script, run the following command on the login node:

```shell
sudo tail -f /var/log/messages
```

Spack specific installation logs will be sent to the spack_log as configured in
your blueprint, by default /var/log/spack.log in the login node.

```shell
sudo tail -f /var/log/spack.log
```

Once the Slurm and Spack configuration is complete, spack will be available on
the login node. To use spack in the controller or compute nodes, the following
command must be run first:

```shell
source /sw/spack/share/spack/setup-env.sh
```

To load the gromacs module, use spack:

```shell
spack load gromacs
```

> **_NOTE:_** Installing spack compilers and libraries in this example can take
> hours to run on startup. To decrease this time in future deployments, consider
> including a spack build cache as described in the comments of the example.

[hpc-slurm-gromacs.yaml]: ../community/examples/hpc-slurm-gromacs.yaml

### [hpc-slurm-ramble-gromacs.yaml] ![community-badge] ![experimental-badge]

Ramble is an experimentation framework which can drive the installation of
software with Spack and create, execute, and analyze experiments using the
installed software.

This example blueprint will deploy a Slurm cluster, install Spack and Ramble on
it, and create a Ramble workspace (named gromacs). This workspace can be setup using:

> **_NOTE:_** Since in this example installation of ramble is owned by
> `spack-ramble` user, you may consider running `sudo -i -u spack-ramble` first.

```shell
ramble workspace activate
ramble workspace setup
```

After setup is complete, the experiments can be executed using:

```shell
ramble workspace activate # If not active
ramble on
```

And after the experiments are complete, they can be analyzed using:

```shell
ramble workspace activate # If not active
ramble workspace analyze
```

The experiments defined by the workspace configuration are a 1, 2, 4, 8, and 16
node scaling study of the Lignocellulose benchmark for Gromacs.

[hpc-slurm-ramble-gromacs.yaml]: ../community/examples/hpc-slurm-ramble-gromacs.yaml

### [hpc-slurm-local-ssd.yaml] ![community-badge] ![experimental-badge]

This blueprint demonstrates the use of Slurm and Filestore, with compute nodes
that have local ssd drives deployed.

[hpc-slurm-local-ssd.yaml]: ../community/examples/hpc-slurm-local-ssd.yaml

### [hpc-slurm-h4d.yaml] ![community-badge] ![experimental-badge]

Creates a basic auto-scaling Slurm cluster with mostly default settings. The
blueprint also creates two new VPC networks, one configured for RDMA networking and the other for non-RDMA networking, along with two filestore instances mounted to `/home` and `/apps`. There is an `h4d` partition that uses compute-optimized `h4d-highmem-192-lssd` machine type.

[hpc-slurm-h4d.yaml]: ../community/examples/hpc-slurm-h4d.yaml

### [hcls-blueprint.yaml]: ![core-badge]

This blueprint demonstrates an advanced architecture that can be used to run
GROMACS with GPUs and CPUs on Google Cloud. For full documentation, refer
[document].

[document]: ../docs/videos/healthcare-and-life-sciences/README.md
[hcls-blueprint.yaml]:  ../examples/hcls-blueprint.yaml

### [hpc-gke.yaml] ![core-badge]

This blueprint uses GKE to provision a Kubernetes cluster with a system node
pool (included in gke-cluster module) and an autoscaling compute node pool. It
creates a VPC configured to be used by a VPC native GKE cluster with subnet
secondary IP ranges defined.

The `gke-job-template` module is used to create a job file that can be submitted
to the cluster using `kubectl` and will run on the specified node pool.

[hpc-gke.yaml]: ../examples/hpc-gke.yaml

### [ml-gke.yaml] ![core-badge]

This blueprint demonstrates how to set up a GPU GKE cluster using the Cluster
Toolkit. It includes:

> **Warning**: `authorized_cidr` variable must be entered for this example to
> work. See note below.

* Creation of a regional GKE cluster.
* Creation of an autoscaling GKE node pool with `g2` machines.
  Note: This blueprint has also been tested with `a2` machines,
  but as capacity is hard to find the example uses `g2` machines which have better obtainability.
  If using with `a2` machines it is recommended to first obtain an automatic reservation.

  Example settings for a2 look like:

  ```yaml
  source: modules/compute/gke-node-pool
    use: [gke_cluster]
    settings:
      disk_type: pd-balanced
      machine_type: a2-highgpu-2g
  ```

  Users only need to provide machine type for standard ["a2", "a3" and "g2"] machine families,
  while the other settings like `type`, `count` , `gpu_driver_installation_config` will default to
  machine family specific values. More on this [gke-node-pool](../modules/compute/gke-node-pool/README.md#gpus-examples)

```yaml
machine_type: n1-standard-1
guest_accelerator:
- type: nvidia-tesla-t4
  count: 1
```

Custom g2 pool with custom `guest_accelerator` config

```yaml
machine_type: g2-custom-16-55296
disk_type: pd-balanced
guest_accelerator:
- type: nvidia-l4
  count: 1
  gpu_sharing_config:
    max_shared_clients_per_gpu: 2
    gpu_sharing_strategy: "TIME_SHARING"
  gpu_driver_installation_config:
    gpu_driver_version: "LATEST"
```

* Configuration of the cluster using default drivers provided by GKE.
* Creation of a job template yaml file that can be used to submit jobs to the
  GPU node pool.

> **Note**: The Kubernetes API server will only allow requests from authorized
> networks. **You must use the
> `authorized_cidr` variable to supply an authorized network which contains the
> IP address of the machine deploying the blueprint, for example
> `--vars authorized_cidr=<your-ip-address>/32`.** This will allow Terraform to
> create the necessary DaemonSet on the cluster. You can use a service like
> [whatismyip.com](https://whatismyip.com) to determine your IP address.

Once you have deployed the blueprint, follow output instructions to _fetch
credentials for the created cluster_ and _submit a job calling `nvidia_smi`_.

[ml-gke.yaml]: ../examples/ml-gke.yaml
[`kubernetes-operations`]: ../community/modules/scripts/kubernetes-operations/README.md

### [storage-gke.yaml] ![core-badge]

This blueprint shows how to use different storage options with GKE in the toolkit.

The blueprint contains the following:

* A K8s Job that uses a Filestore and a GCS bucket as shared file systems between pods.
* A K8s Job that demonstrates different ephemeral storage options:
  * memory backed emptyDir
  * local SSD backed emptyDir
  * SSD persistent disk backed ephemeral volume
  * balanced persistent disk backed ephemeral volume

Note that when type `local-ssd` is used, the specified node pool must have
`local_ssd_count_ephemeral_storage` specified.

When using either `pd-ssd` or `pd-balanced` ephemeral storage, a persistent disk
will be created when the job is submitted. The disk will be automatically
cleaned up when the job is deleted.

> [!Note]
> The Kubernetes API server will only allow requests from authorized networks.
> The `gke-persistent-volume` module needs access to the Kubernetes API server
> to create a Persistent Volume and a Persistent Volume Claim. **You must use
> the `authorized_cidr` variable to supply an authorized network which contains
> the IP address of the machine deploying the blueprint, for example
> `--vars authorized_cidr=<your-ip-address>/32`.** You can use a service like
> [whatismyip.com](https://whatismyip.com) to determine your IP address.

[storage-gke.yaml]: ../examples/storage-gke.yaml

### [gke-managed-hyperdisk.yaml] ![core-badge] ![experimental-badge]

This blueprint shows how to use managed hyperdisk storage options with GKE in the toolkit.

The blueprint contains the following:

* A K8s Job that uses a managed hyperdisk storage volume option.
* A K8s Job that demonstrates ML training workload with managed hyperdisk storage disk operation.
  * The sample training workload manifest will be generated under the gke-managed-hyperdisk/primary folder, as tensorflow-GUID.yaml
  * You can deploy this sample training workload using "kubectl apply -f tensorflow-GUID.yaml" to start the training

> **Warning**: In this example blueprint, when storage type `Hyperdisk-balanced`, `Hyperdisk-extreme` or `Hyperdisk-throughput` is specified in `gke-storage` module.
> The lifecycle of the hyperdisk is managed by the blueprint.
> On glcuster destroy operation, the hyperdisk storage created will also be destroyed.
>
> [!Note]
> The Kubernetes API server will only allow requests from authorized networks.
> The `gke-cluster` module needs access to the Kubernetes API server
> to create a Persistent Volume and a Persistent Volume Claim. **You must use
> the `authorized_cidr` variable to supply an authorized network which contains
> the IP address of the machine deploying the blueprint, for example
> `--vars authorized_cidr=<your-ip-address>/32`.** You can use a service like
> [whatismyip.com](https://whatismyip.com) to determine your IP address.

[gke-managed-hyperdisk.yaml]: ../examples/gke-managed-hyperdisk.yaml

### [gke-managed-parallelstore.yaml] ![core-badge] ![experimental-badge]

This blueprint shows how to use managed parallelstore storage options with GKE in the toolkit.

The blueprint contains the following:

* A K8s Job that uses a managed parallelstore storage volume option.
* A K8s Job that demonstrates ML training workload with managed parallelstore storage disk operation.
  * The sample training workload manifest will be generated under the gke-managed-parallelstore/primary folder, as tensorflow-GUID.yaml
  * You can deploy this sample training workload using "kubectl apply -f tensorflow-GUID.yaml" to start the training

> **Warning**: In this example blueprint, when storage type `Parallelstore` is specified in `gke-storage` module.
> The lifecycle of the parallelstore is managed by the blueprint.
> On glcuster destroy operation, the Parallelstore storage created will also be destroyed.
>
> [!Note]
> The Kubernetes API server will only allow requests from authorized networks.
> The `gke-cluster` module needs access to the Kubernetes API server
> to create a Persistent Volume and a Persistent Volume Claim. **You must use
> the `authorized_cidr` variable to supply an authorized network which contains
> the IP address of the machine deploying the blueprint, for example
> `--vars authorized_cidr=<your-ip-address>/32`.** You can use a service like
> [whatismyip.com](https://whatismyip.com) to determine your IP address.

[gke-managed-parallelstore.yaml]: ../examples/gke-managed-parallelstore.yaml

### [gke-a3-ultragpu.yaml] ![core-badge]

Refer to [AI Hypercomputer Documentation](https://cloud.google.com/ai-hypercomputer/docs/create/gke-ai-hypercompute#create-cluster) for instructions.

[gke-a3-ultragpu.yaml]: ../examples/gke-a3-ultragpu/gke-a3-ultragpu.yaml

### [gke-a3-megagpu.yaml] ![core-badge]

This blueprint shows how to provision a GKE cluster with A3 Mega machines in the toolkit.

After provisioning the cluster and the nodepool, the below components will be installed
to enable GPUDirect for the A3 Mega machines.

* NCCL plugin for GPUDirect [TCPXO](https://github.com/GoogleCloudPlatform/container-engine-accelerators/tree/master/gpudirect-tcpxo)
* [NRI](https://github.com/GoogleCloudPlatform/container-engine-accelerators/tree/master/nri_device_injector) device injector plugin
* Provide support for injecting GPUDirect required components(annotations, volumes, rxdm sidecar etc.) into the user workload in the form of Kubernetes Job.
  * Provide sample workload to showcase how it will be updated with the required components injected, and how it can be deployed.
  * Allow user to use the provided script to update their own workload and deploy.

> [!Note]
> The Kubernetes API server will only allow requests from authorized networks.
> The `gke-cluster` module needs access to the Kubernetes API server
> to apply a manifest. **You must use
> the `authorized_cidr` variable to supply an authorized network which contains
> the IP address of the machine deploying the blueprint, for example
> `--vars authorized_cidr=<your-ip-address>/32`.** You can use a service like
> [whatismyip.com](https://whatismyip.com) to determine your IP address.

#### Troubleshooting

##### Externally Managed Environment Error

If you see an error saying: `local-exec provisioner error` or `This environment is externally managed`, please use a virtual environment. This error is caused due to a conflict between pip3 and the operating system's package manager (like apt on Debian/Ubuntu-based systems).

```shell
  ## One time step of creating the venv
  VENV_DIR=~/venvp3
  python3 -m venv $VENV_DIR
  ## Enter your venv.
  source $VENV_DIR/bin/activate
```

[gke-a3-megagpu.yaml]: ../examples/gke-a3-megagpu.yaml

### [gke-a3-highgpu.yaml] ![core-badge]

This blueprint shows how to provision a GKE cluster with A3 High machines in the toolkit.

After provisioning the cluster and the nodepool, the below components will be installed
to enable GPUDirect for the A3 High machines.

* NCCL plugin for GPUDirect [TCPX](https://github.com/GoogleCloudPlatform/container-engine-accelerators/tree/master/gpudirect-tcpx)
* [NRI](https://github.com/GoogleCloudPlatform/container-engine-accelerators/tree/master/nri_device_injector) device injector plugin
* Provide support for injecting GPUDirect required components(annotations, volumes, rxdm sidecar etc.) into the user workload in the form of Kubernetes Job via a script.

> [!Note]
> The Kubernetes API server will only allow requests from authorized networks.
> The `gke-cluster` module needs access to the Kubernetes API server
> to apply a manifest. **You must use
> the `authorized_cidr` variable to supply an authorized network which contains
> the IP address of the machine deploying the blueprint, for example
> `--vars authorized_cidr=<your-ip-address>/32`.** You can use a service like
> [whatismyip.com](https://whatismyip.com) to determine your IP address.

#### Troubleshooting

##### Externally Managed Environment Error

If you see an error saying: `local-exec provisioner error` or `This environment is externally managed`, please use a virtual environment. This error is caused due to a conflict between pip3 and the operating system's package manager (like apt on Debian/Ubuntu-based systems).

```shell
  ## One time step of creating the venv
  VENV_DIR=~/venvp3
  python3 -m venv $VENV_DIR
  ## Enter your venv.
  source $VENV_DIR/bin/activate
```

[gke-a3-highgpu.yaml]: ../examples/gke-a3-highgpu.yaml

### [gke-consumption-options] ![core-badge]

This folder holds multiple GKE blueprint examples that display different consumption options on GKE.
* [DWS Flex Start](../examples/gke-consumption-options/dws-flex-start)
* [DWS Flex Start with Queued Provisioning](../examples/gke-consumption-options/dws-flex-start-queued-provisioning)

[gke-consumption-options]: ../examples/gke-consumption-options

### [htc-htcondor.yaml] ![community-badge] ![experimental-badge]

This blueprint provisions an auto-scaling [HTCondor][htcondor] pool based upon
the [HPC VM Image][hpcvmimage].

Also see the [tutorial](../docs/tutorials/README.md#htcondor-tutorial), which
walks through the use of this blueprint.

[htcondor]: https://htcondor.org/
[htc-htcondor.yaml]: ../community/examples/htc-htcondor.yaml
[hpcvmimage]: https://cloud.google.com/compute/docs/instances/create-hpc-vm

### [htc-slurm.yaml] ![community-badge]

This blueprint provisions a cluster using the Slurm scheduler in a configuration
tuned for the execution of many short-duration, loosely-coupled (non-MPI) jobs.

For more information see:

* [Slurm on Google Cloud High Throughput documentation](https://github.com/GoogleCloudPlatform/slurm-gcp/blob/master/docs/htc.md)
* [General Slurm High Throughput documentation](https://slurm.schedmd.com/high_throughput.html)

[htc-slurm.yaml]: ../community/examples/htc-slurm.yaml

### [fsi-montecarlo-on-batch.yaml](../community/examples/fsi-montecarlo-on-batch.yaml) ![community-badge] ![experimental-badge]

#### Monte Carlo Simulations for Value at Risk

This blueprint will take you through a tutorial on an FSI Value at Risk calculation using Cloud tools:

* Batch
* Pub/Sub
  * BigQuery pubsub subscription
* BigQuery
* Vertex AI Notebooks

See the [full tutorial here](../docs/tutorials/fsi-montecarlo-on-batch/README.md).

### [tutorial-starccm-slurm.yaml] ![community-badge] ![experimental-badge]

This blueprint provisions an HPC cluster running Slurm for use with a Simcenter StarCCM+
tutorial.

> The main tutorial is described on the [Cluster Toolkit website](https://cloud.google.com/cluster-toolkit/docs/simcenter-star-ccm/run-workload).

[tutorial-starccm-slurm.yaml]: ../community/examples/tutorial-starccm-slurm.yaml

### [tutorial-starccm.yaml] ![community-badge] ![experimental-badge]

This blueprint provisions a simple cluster for use with a Simcenter StarCCM+
tutorial.

> The main tutorial is described on the [Cluster Toolkit website](https://cloud.google.com/cluster-toolkit/docs/simcenter-star-ccm/run-workload).

[tutorial-starccm.yaml]: ../community/examples/tutorial-starccm.yaml

### [tutorial-fluent.yaml] ![community-badge] ![experimental-badge]

This blueprint provisions a simple cluster for use with an Ansys Fluent
tutorial.

> The main tutorial is described on the [Cluster Toolkit website](https://cloud.google.com/cluster-toolkit/docs/tutorials/ansys-fluent).

[tutorial-fluent.yaml]: ../community/examples/tutorial-fluent.yaml

### [flux-cluster.yaml] ![community-badge] ![experimental-badge]

The [flux-cluster.yaml] blueprint describes a flux-framework cluster where flux
is deployed as the native resource manager.

See [README](../community/examples/flux-framework/README.md)

[flux-cluster.yaml]: ../community/examples/flux-framework/flux-cluster.yaml

### [hpc-slurm-sharedvpc.yaml] ![community-badge] ![experimental-badge]

This blueprint demonstrates the use of the Slurm and Filestore modules in
the service project of an existing Shared VPC. Before attempting to deploy the
blueprint, one must first complete [initial setup for provisioning Filestore in
a Shared VPC service project][fs-shared-vpc]. Depending on how the shared VPC
was created one may have to perform a few additional manual steps to configure
the VPC. One may need to create firewall rules allowing SSH to be able to access
the controller and login nodes. Also since this blueprint doesn't use external
IPs for compute nodes, one must needs to [set up cloud nat][cloudnat] and
[set up iap][iap].

Now, one needs to update the blueprint to include shared vpc details. In the
network configuration, update the details for shared vpc as mentioned below,

```yaml
vars:
  project_id:  <service-project> # update /w the service project id in which shared network will be used.
  host_project_id: <host-project> # update /w the host project id in which shared network is created.
  deployment_name: hpc-small-shared-vpc
  region: us-central1
  zone: us-central1-c

deployment_groups:
- group: primary
  modules:
  - id: network1
    source: modules/network/pre-existing-vpc
    settings:
      project_id: $(vars.host_project_id)
      network_name: <shared-network> # update /w shared network name
      subnetwork_name: <shared-subnetwork> # update /w shared sub-net name
```

[hpc-slurm-sharedvpc.yaml]: ../community/examples/hpc-slurm-sharedvpc.yaml
[fs-shared-vpc]: https://cloud.google.com/filestore/docs/shared-vpc

### [gke-tpu-v6] ![community-badge] ![experimental-badge]

This example shows how TPU v6 cluster can be created and be used to run a job that requires TPU capacity on GKE. Additional information on TPU blueprint and associated changes are in this [README](../community/examples/gke-tpu-v6/README.md).

[gke-tpu-v6]: ../community/examples/gke-tpu-v6

### [xpk-n2-filestore] ![community-badge] ![experimental-badge]

This example shows how to set up an [XPK](https://github.com/AI-Hypercomputer/xpk)-compatible GKE cluster - giving researchers a Slurm-like CLI experience but with lightweight Kueue and Kjob resources on the cluster side. The blueprint creates a low-cost, CPU-based XPK cluster, using a single n2-standard-32-2 slice.

Client-side installation of the XPK CLI is also required (see the [prerequisites](https://github.com/AI-Hypercomputer/xpk?tab=readme-ov-file#prerequisites) and [installation](https://github.com/AI-Hypercomputer/xpk?tab=readme-ov-file#installation) in the XPK repository). Set `gcloud config set compute/zone <zone>` and `gcloud config set project <project-id>` to avoid their repeated inclusion in XPK commands.

Attach the Filestore instance for use in workloads and jobs with the `xpk storage` command:

```bash
python3 xpk.py storage attach xpk-01-homefs \
  --cluster=xpk-01 \
  --type=gcpfilestore \
  --auto-mount=true \
  --mount-point=/home \
  --mount-options="" \
  --readonly=false \
  --size=1024 \
  --vol=nfsshare
```

After blueprint provisioning, XPK CLI installation, and storage setup, users can run interactive shells, workloads, and jobs:

```bash
# Start an interactive shell (somewhat analogous to a Slurm login node)
python3 xpk.py shell --cluster xpk-01
```

```bash
# Submit a workload (Kueue-based)
python3 xpk.py workload create \
  --cluster xpk-01 \
  --num-slices=1 \
  --device-type=n2-standard-32-2 \
  --workload xpk-test-workload \
  --command="ls /home"
```

```bash
# Run and manage jobs (kjob-focused)
python3 xpk.py run --cluster xpk-01 your-script.sh
python3 xpk.py batch --cluster xpk-01 your-script.sh
python3 xpk.py info --cluster xpk-01
```

[xpk-n2-filestore]: ../community/examples/xpk-n2-filestore/xpk-n2-filestore.yaml

## Blueprint Schema

Similar documentation can be found on
[Google Cloud Docs](https://cloud.google.com/cluster-toolkit/docs/setup/hpc-blueprint).

A user defined blueprint should follow the following schema:

```yaml
# Required: Name your blueprint.
blueprint_name: my-blueprint-name

# Top-level variables, these will be pulled from if a required variable is not
# provided as part of a module. Any variables can be set here by the user,
# labels will be treated differently as they will be applied to all created
# GCP resources.
vars:
  # Required: This will also be the name of the created deployment directory.
  deployment_name: first_deployment
  project_id: GCP_PROJECT_ID

# https://cloud.google.com/compute/docs/regions-zones
  region: us-central1
  zone: us-central1-a

# https://cloud.google.com/resource-manager/docs/creating-managing-labels
  labels:
    global_label: label_value

# Many modules can be added from local and remote directories.
deployment_groups:
- group: groupName
  modules:
  # Embedded module (part of the toolkit), prefixed with `modules/` or `community/modules`
  - id: <a unique id> # Required: Name of this module used to uniquely identify it.
    source: modules/role/module-name # Required
    kind: < terraform | packer > # Optional: Type of module, currently choose from terraform or packer. If not specified, `kind` will default to `terraform`
    # Optional: All configured settings for the module. For terraform, each
    # variable listed in variables.tf can be set here, and are mandatory if no
    # default was provided and are not defined elsewhere (like the top-level vars)
    settings:
      setting1: value1
      setting2:
        - value2a
        - value2b
      setting3:
        key3a: value3a
        key3b: value3b

  # GitHub module over SSH, prefixed with git@github.com
  - source: git@github.com:org/repo.git//path/to/module

  # GitHub module over HTTPS, prefixed with github.com
  - source: github.com/org/repo//path/to/module

  # Local absolute source, prefixed with /
  - source: /path/to/module

  # Local relative (to current working directory) source, prefixed with ./ or ../
  - source: ../path/to/module
  # NOTE: Do not reference toolkit modules by local source, use embedded source instead.
```

## Writing an HPC Blueprint

The blueprint file is composed of 3 primary parts, top-level parameters,
deployment variables and deployment groups. These are described in more detail
below.

### Blueprint Boilerplate

The following is a template that can be used to start writing a blueprint from
scratch.

```yaml
---
blueprint_name: # boilerplate-blueprint
toolkit_modules_url: # github.com/GoogleCloudPlatform/cluster-toolkit
toolkit_modules_version: # v1.38.0

vars:
  project_id: # my-project-id
  deployment_name: # boilerplate-001
  region: us-central1
  zone: us-central1-a

deployment_groups:
- group: primary
  modules:
  - id: # network1
    source: # modules/network/vpc
```

### Top Level Parameters

* **blueprint_name** (required): This name can be used to track resources and
  usage across multiple deployments that come from the same blueprint.
  `blueprint_name` is used as a value for the `ghpc_blueprint` label key, and
   must abide to label value naming constraints: `blueprint_name` must be at most
   63 characters long, and can only contain lowercase letters, numeric
   characters, underscores and dashes.

* **toolkit_modules_url** and **toolkit_modules_version** (optional): The blueprint schema provides the optional fields `toolkit_modules_url` and `toolkit_modules_version` to version a blueprint. When these fields are provided, any module in the blueprint with a reference to an embedded module in its source field will be updated to reference the specified GitHub source and toolkit version in the deployment folder. `toolkit_modules_url` specifies the base URL of the GitHub repository containing the modules and `toolkit_modules_version` specifies the version of the modules to use. `toolkit_modules_url` and `toolkit_modules_version` should be provided together when in use.

### Deployment Variables

```yaml
vars:
  region: "us-west-1"
  labels:
    "user-defined-deployment-label": "slurm-cluster"
  ...
```

Deployment variables are set under the vars field at the top level of the
blueprint file. These variables can be explicitly referenced in modules as
[Blueprint Variables](#variables-expressions-and-functions). Any module
setting (inputs) not explicitly provided and matching exactly a deployment
variable name will automatically be set to these values.

Deployment variables should be used with care. Module default settings with the
same name as a deployment variable and not explicitly set will be overwritten by
the deployment variable.

#### Deployment Variable "labels"

The “labels” deployment variable is a special case as it will be appended to
labels found in module settings, whereas normally an explicit module setting
would be left unchanged. This ensures that deployment-wide labels can be set
alongside module specific labels. Precedence is given to the module specific
labels if a collision occurs. Default module labels will still be overwritten by
deployment labels.

The Cluster Toolkit uses special reserved labels for monitoring each deployment.
These are set automatically, but can be overridden in vars or module settings.
They include:

* ghpc_blueprint: The name of the blueprint the deployment was created from
* ghpc_deployment: The name of the specific deployment
* ghpc_role: See below

A module role is a default label applied to modules (`ghpc_role`), which
conveys what role that module plays within a larger HPC environment.

The modules provided with the Cluster Toolkit have been divided into roles
matching the names of folders in the [modules/](../modules/) and
[community/modules](../community/modules/) directories (compute,
file-system etc.).

When possible, custom modules should use these roles so that they match other
modules defined by the toolkit. If a custom module does not fit into these
roles, a new role can be defined.

### Deployment Groups

Deployment groups allow distinct sets of modules to be defined and deployed as a
group. A deployment group can only contain modules of a single kind, for example
a deployment group may not mix packer and terraform modules.

For terraform modules, a top-level main.tf will be created for each deployment
group so different groups can be created or destroyed independently.

A deployment group is made of 2 fields, group and modules. They are described in
more detail below.

#### Group

Defines the name of the group. Each group must have a unique name. The name will
be used to create the subdirectory in the deployment directory.

#### Modules

Modules are the building blocks of an HPC environment. They can be composed in a
blueprint file to create complex deployments. Several modules are provided by
default in the [modules](../modules/README.md) folder.

To learn more about how to refer to a module in a blueprint file, please consult the
[modules README file.](../modules/README.md)

## Variables, expressions, and functions

Variables can be used to refer both to values defined elsewhere in the blueprint
and to the output and structure of other modules.

> [!NOTE]
> "Brackets-less" access to elements of collection is not supported, use brackets.
> E.g. `pink.lime[0].salmon` instead of `pink.lime.0.salmon`.

### Blueprint expressions

Expressions in a blueprint file can refer to deployment variables or the outputs
of other modules. The expressions can only be used within `vars`, module `settings`, and `terraform_backend` blocks.
The entire expression is wrapped in `$()`, the syntax is as follows:

```yaml
vars:
  zone: us-central1-a
  num_nodes: 2

deployment_groups:
  - group: primary
     modules:
       - id: resource1
         source: path/to/module/1
         ...
       - id: resource2
         source: path/to/module/2
         ...
         settings:
            key1: $(vars.zone)
            key2: $(resource1.name)
            # access nested fields
            key3: $(resource1.nodes[0].private_ip)
            # arithmetic expression
            key4: $(vars.num_nodes + 5)
            # string interpolation
            key5: $(resource1.name)_$(vars.zone)
            # multiline string interpolation
            key6: |
              #!/bin/bash
              echo "Hello $(vars.project_id) from $(vars.region)"
            # use a function, supported by Terraform
            key7: $(jsonencode(resource1.config))
```

#### Escape expressions

Under circumstances where the expression notation conflicts with the content of a setting or string, for instance when defining a startup-script runner that uses a subshell like in the example below, a non-quoted backslash (`\`) can be used as an escape character. It preserves the literal value of the next character that follows:  `\$(not.bp_var)` evaluates to `$(not.bp_var)`.

```yaml
deployment_groups:
  - group: primary
     modules:
       - id: resource1
         source: path/to/module/1
         settings:
            key1: |
              #!/bin/bash
              echo \$(cat /tmp/file1)    ## Evaluates to "echo $(cat /tmp/file1)"
```

### Functions

Blueprint supports a number of functions that can be used within expressions to manipulate variables:

* `merge`, `flatten` - same as Terraform's functions with the same name;
* `ghpc_stage` - copy referenced file to the deployment directory;

The expressions in `settings`-block of Terraform modules can additionally use any functions available in Terraform.

#### `ghpc_stage`

Using local files in the blueprint can be challenging, relative paths may become invalid relatevly to deployment directory, or
deployment directory can get moved to another machine.

To avoid these issues, the `ghpc_stage` function can be used to copy a file (or whole directory) to the deployment directory. The returned value is the path to the staged file relative to the root of deployment group directory.

```yaml
  ...
  - id: script
    source: modules/scripts/startup-script
    settings:
      runners:
      - type: shell
        destination: hi.sh
        source: $(ghpc_stage("path/relative/to/blueprint/hi.sh"))
        # or stage the whole directory
        source: $(ghpc_stage("path"))/hi.sh
        # or use it as input to another function
        content: $(file(ghpc_stage("path/hi.sh")))
```

The `ghpc_stage` function will always look first in the path specified in the blueprint. If the file is not found at this path then `ghpc_stage` will look for the staged file in the deployment folder, if a deployment folder exists.
This means that you can redeploy a blueprint (`gcluster deploy <blueprint> -w`) so long as you have the deployment folder from the original deployment, even if locally referenced files are not available.

## Completed Migration to Slurm-GCP v6

Slurm-GCP v5 users should read [Slurm-GCP v5 EOL](../docs/slurm-gcp-support.md)
for information on v5 retirement and feature highlights for v6. Slurm-GCP v6 is
only supported option within the Toolkit.<|MERGE_RESOLUTION|>--- conflicted
+++ resolved
@@ -659,9 +659,6 @@
 watch df
 ```
 
-<<<<<<< HEAD
-#### Quota Requirements for pfs-managed-lustre-vm.yaml
-=======
 Eventually you should see a line similar to:
 
 ```sh
@@ -671,8 +668,7 @@
 with remote_mount, and local_mount reflecting the settings of the module and
 IP being set to the lustre instance's IP.
 
-#### Quota Requirements for pfs-managed-lustre.yaml
->>>>>>> df537bea
+#### Quota Requirements for pfs-managed-lustre-vm.yaml
 
 For this example, the following is needed in the selected region:
 
