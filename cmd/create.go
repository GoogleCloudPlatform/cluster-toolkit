--- conflicted
+++ resolved
@@ -51,15 +51,12 @@
 }
 
 var (
-	bpFilename          string
-	outputDir           string
-	cliVariables        []string
-<<<<<<< HEAD
+	bpFilename   string
+	outputDir    string
+	cliVariables []string
+
+	cliBEConfigVars     []string
 	overwriteDeployment bool
-=======
-	cliBEConfigVars     []string
-	overwriteBlueprint  bool
->>>>>>> 1ad1ace4
 	validationLevel     string
 	validationLevelDesc = "Set validation level to one of (\"ERROR\", \"WARNING\", \"IGNORE\")"
 	createCmd           = &cobra.Command{
