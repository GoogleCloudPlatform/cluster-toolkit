--- conflicted
+++ resolved
@@ -154,15 +154,9 @@
 | <a name="input_project_id"></a> [project\_id](#input\_project\_id) | The project ID that hosts the GKE cluster. | `string` | n/a | yes |
 | <a name="input_prometheus_chart_version"></a> [prometheus\_chart\_version](#input\_prometheus\_chart\_version) | Version of the Kube Prometheus Stack chart to install. | `string` | `"77.0.1"` | no |
 | <a name="input_prometheus_values"></a> [prometheus\_values](#input\_prometheus\_values) | Value overrides for the Prometheus release | `any` | <pre>{<br/>  "installCRDs": true<br/>}</pre> | no |
-<<<<<<< HEAD
-| <a name="input_slurm_chart_version"></a> [slurm\_chart\_version](#input\_slurm\_chart\_version) | Version of the Slurm chart to install. | `string` | `"0.2.1"` | no |
-| <a name="input_slurm_namespace"></a> [slurm\_namespace](#input\_slurm\_namespace) | slurm namespace for charts | `string` | `"slurm"` | no |
-| <a name="input_slurm_operator_chart_version"></a> [slurm\_operator\_chart\_version](#input\_slurm\_operator\_chart\_version) | Version of the Slurm Operator chart to install. | `string` | `"0.2.1"` | no |
-=======
 | <a name="input_slurm_chart_version"></a> [slurm\_chart\_version](#input\_slurm\_chart\_version) | Version of the Slurm chart to install. | `string` | `"0.3.1"` | no |
 | <a name="input_slurm_namespace"></a> [slurm\_namespace](#input\_slurm\_namespace) | slurm namespace for charts | `string` | `"slurm"` | no |
 | <a name="input_slurm_operator_chart_version"></a> [slurm\_operator\_chart\_version](#input\_slurm\_operator\_chart\_version) | Version of the Slurm Operator chart to install. | `string` | `"0.3.1"` | no |
->>>>>>> de1d55cb
 | <a name="input_slurm_operator_namespace"></a> [slurm\_operator\_namespace](#input\_slurm\_operator\_namespace) | slurm namespace for charts | `string` | `"slinky"` | no |
 | <a name="input_slurm_operator_repository"></a> [slurm\_operator\_repository](#input\_slurm\_operator\_repository) | Value overrides for the Slinky release | `string` | `"oci://ghcr.io/slinkyproject/charts"` | no |
 | <a name="input_slurm_operator_values"></a> [slurm\_operator\_values](#input\_slurm\_operator\_values) | Value overrides for the Slinky release | `any` | `{}` | no |
