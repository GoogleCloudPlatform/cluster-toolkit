--- conflicted
+++ resolved
@@ -43,11 +43,7 @@
 
 # INSTANCE TEMPLATE
 module "slurm_controller_template" {
-<<<<<<< HEAD
   source = "github.com/GoogleCloudPlatform/slurm-gcp.git//terraform/slurm_cluster/modules/slurm_instance_template?ref=b0575ab"
-=======
-  source = "github.com/GoogleCloudPlatform/slurm-gcp.git//terraform/slurm_cluster/modules/slurm_instance_template?ref=6.8.5"
->>>>>>> cc047be6
 
   project_id          = var.project_id
   region              = var.region
