--- conflicted
+++ resolved
@@ -26,11 +26,7 @@
 # NODESET
 # TODO: remove dependency on slurm-gcp repo, move to local template module
 module "slurm_nodeset_template" {
-<<<<<<< HEAD
   source   = "github.com/GoogleCloudPlatform/slurm-gcp.git//terraform/slurm_cluster/modules/slurm_instance_template?ref=2aa6ad1"
-=======
-  source   = "github.com/GoogleCloudPlatform/slurm-gcp.git//terraform/slurm_cluster/modules/slurm_instance_template?ref=6.7.0"
->>>>>>> b8adc01f
   for_each = local.nodeset_map
 
   project_id          = var.project_id
