## Description

This module creates an instance template to be used by dynamic nodes,
also it creates a nodeset data structure intended to be input to the
[schedmd-slurm-gcp-v6-partition](../schedmd-slurm-gcp-v6-partition/) module.

### Example

The following code snippet creates an instance template to be used by MIG.

```yaml
  - id: dynamic_ns
    source: community/modules/compute/schedmd-slurm-gcp-v6-nodeset-dynamic
    use: [network, controller]
    settings:
      machine_type: n2-standard-2

  - id: dynamic_partition
    source: community/modules/compute/schedmd-slurm-gcp-v6-partition
    use: [dynamic_ns]
    settings:
      partition_name: mp
      is_default: true

  - id: controller
    source: community/modules/scheduler/schedmd-slurm-gcp-v6-controller
    use: [network, dynamic_partition]

  - id: mig
    source: community/modules/compute/mig
    settings:
      versions:
      - name: highlander # there can be only one
        instance_template: $(dynamic_ns.instance_template_self_link)
      base_instance_name: $(dynamic_ns.node_name_prefix)
```

## Custom Images

For more information on creating valid custom images for the node group VM
instances or for custom instance templates, see our [vm-images.md] documentation
page.

[vm-images.md]: ../../../../docs/vm-images.md#slurm-on-gcp-custom-images

## GPU Support

More information on GPU support in Slurm on GCP and other Cluster Toolkit modules
can be found at [docs/gpu-support.md](../../../../docs/gpu-support.md)

## Support
The Cluster Toolkit team maintains the wrapper around the [slurm-on-gcp] terraform
modules. For support with the underlying modules, see the instructions in the
[slurm-gcp README][slurm-gcp-readme].

[slurm-on-gcp]: https://github.com/GoogleCloudPlatform/slurm-gcp
[slurm-gcp-readme]: https://github.com/GoogleCloudPlatform/slurm-gcp#slurm-on-google-cloud-platform

<!-- BEGINNING OF PRE-COMMIT-TERRAFORM DOCS HOOK -->
## Requirements

| Name | Version |
|------|---------|
| <a name="requirement_terraform"></a> [terraform](#requirement\_terraform) | >= 1.3 |

## Providers

No providers.

## Modules

| Name | Source | Version |
|------|--------|---------|
| <a name="module_gpu"></a> [gpu](#module\_gpu) | ../../../../modules/internal/gpu-definition | n/a |
| <a name="module_instance_validation"></a> [instance\_validation](#module\_instance\_validation) | ../../../../modules/internal/instance_validations | n/a |
| <a name="module_slurm_nodeset_template"></a> [slurm\_nodeset\_template](#module\_slurm\_nodeset\_template) | ../../internal/slurm-gcp/instance_template | n/a |

## Resources

<<<<<<< HEAD
| Name | Type |
|------|------|
| [google_compute_resource_policy.compact_placement](https://registry.terraform.io/providers/hashicorp/google/latest/docs/resources/compute_resource_policy) | resource |
| [google_compute_image.slurm](https://registry.terraform.io/providers/hashicorp/google/latest/docs/data-sources/compute_image) | data source |
=======
No resources.
>>>>>>> ae063207

## Inputs

| Name | Description | Type | Default | Required |
|------|-------------|------|---------|:--------:|
| <a name="input_access_config"></a> [access\_config](#input\_access\_config) | Access configurations, i.e. IPs via which the VM instance can be accessed via the Internet. | <pre>list(object({<br/>    nat_ip       = string<br/>    network_tier = string<br/>  }))</pre> | `[]` | no |
| <a name="input_additional_disks"></a> [additional\_disks](#input\_additional\_disks) | Configurations of additional disks to be included on the partition nodes. | <pre>list(object({<br/>    disk_name    = string<br/>    device_name  = string<br/>    disk_size_gb = number<br/>    disk_type    = string<br/>    disk_labels  = map(string)<br/>    auto_delete  = bool<br/>    boot         = bool<br/>  }))</pre> | `[]` | no |
| <a name="input_additional_networks"></a> [additional\_networks](#input\_additional\_networks) | Additional network interface details for GCE, if any. | <pre>list(object({<br/>    network            = string<br/>    subnetwork         = string<br/>    subnetwork_project = string<br/>    network_ip         = string<br/>    nic_type           = string<br/>    stack_type         = string<br/>    queue_count        = number<br/>    access_config = list(object({<br/>      nat_ip       = string<br/>      network_tier = string<br/>    }))<br/>    ipv6_access_config = list(object({<br/>      network_tier = string<br/>    }))<br/>    alias_ip_range = list(object({<br/>      ip_cidr_range         = string<br/>      subnetwork_range_name = string<br/>    }))<br/>  }))</pre> | `[]` | no |
| <a name="input_advanced_machine_features"></a> [advanced\_machine\_features](#input\_advanced\_machine\_features) | See https://registry.terraform.io/providers/hashicorp/google/latest/docs/resources/compute_instance_template#nested_advanced_machine_features | <pre>object({<br/>    enable_nested_virtualization = optional(bool)<br/>    threads_per_core             = optional(number)<br/>    turbo_mode                   = optional(string)<br/>    visible_core_count           = optional(number)<br/>    performance_monitoring_unit  = optional(string)<br/>    enable_uefi_networking       = optional(bool)<br/>  })</pre> | <pre>{<br/>  "threads_per_core": 1<br/>}</pre> | no |
| <a name="input_allow_automatic_updates"></a> [allow\_automatic\_updates](#input\_allow\_automatic\_updates) | If false, disables automatic system package updates on the created instances.  This feature is<br/>only available on supported images (or images derived from them).  For more details, see<br/>https://cloud.google.com/compute/docs/instances/create-hpc-vm#disable_automatic_updates | `bool` | `true` | no |
| <a name="input_bandwidth_tier"></a> [bandwidth\_tier](#input\_bandwidth\_tier) | Configures the network interface card and the maximum egress bandwidth for VMs.<br/>  - Setting `platform_default` respects the Google Cloud Platform API default values for networking.<br/>  - Setting `virtio_enabled` explicitly selects the VirtioNet network adapter.<br/>  - Setting `gvnic_enabled` selects the gVNIC network adapter (without Tier 1 high bandwidth).<br/>  - Setting `tier_1_enabled` selects both the gVNIC adapter and Tier 1 high bandwidth networking.<br/>  - Note: both gVNIC and Tier 1 networking require a VM image with gVNIC support as well as specific VM families and shapes.<br/>  - See [official docs](https://cloud.google.com/compute/docs/networking/configure-vm-with-high-bandwidth-configuration) for more details. | `string` | `"platform_default"` | no |
| <a name="input_can_ip_forward"></a> [can\_ip\_forward](#input\_can\_ip\_forward) | Enable IP forwarding, for NAT instances for example. | `bool` | `false` | no |
| <a name="input_disk_auto_delete"></a> [disk\_auto\_delete](#input\_disk\_auto\_delete) | Whether or not the boot disk should be auto-deleted. | `bool` | `true` | no |
| <a name="input_disk_labels"></a> [disk\_labels](#input\_disk\_labels) | Labels specific to the boot disk. These will be merged with var.labels. | `map(string)` | `{}` | no |
| <a name="input_disk_size_gb"></a> [disk\_size\_gb](#input\_disk\_size\_gb) | Size of boot disk to create for the partition compute nodes. | `number` | `50` | no |
| <a name="input_disk_type"></a> [disk\_type](#input\_disk\_type) | Boot disk type, can be either hyperdisk-balanced, pd-ssd, pd-standard, pd-balanced, or pd-extreme. | `string` | `"pd-standard"` | no |
| <a name="input_enable_confidential_vm"></a> [enable\_confidential\_vm](#input\_enable\_confidential\_vm) | Enable the Confidential VM configuration. Note: the instance image must support option. | `bool` | `false` | no |
| <a name="input_enable_oslogin"></a> [enable\_oslogin](#input\_enable\_oslogin) | Enables Google Cloud os-login for user login and authentication for VMs.<br/>See https://cloud.google.com/compute/docs/oslogin | `bool` | `true` | no |
| <a name="input_enable_placement"></a> [enable\_placement](#input\_enable\_placement) | If true, creates a compact placement policy for the nodeset and attaches it to the instance template. This can improve inter-node communication performance. Ensure 'on\_host\_maintenance' is set to 'TERMINATE'. | `bool` | `true` | no |
| <a name="input_enable_public_ips"></a> [enable\_public\_ips](#input\_enable\_public\_ips) | If set to true. The node group VMs will have a random public IP assigned to it. Ignored if access\_config is set. | `bool` | `false` | no |
| <a name="input_enable_shielded_vm"></a> [enable\_shielded\_vm](#input\_enable\_shielded\_vm) | Enable the Shielded VM configuration. Note: the instance image must support option. | `bool` | `false` | no |
| <a name="input_enable_smt"></a> [enable\_smt](#input\_enable\_smt) | DEPRECATED: Use `advanced_machine_features.threads_per_core` instead. | `bool` | `null` | no |
| <a name="input_enable_spot_vm"></a> [enable\_spot\_vm](#input\_enable\_spot\_vm) | Enable the partition to use spot VMs (https://cloud.google.com/spot-vms). | `bool` | `false` | no |
| <a name="input_feature"></a> [feature](#input\_feature) | The node feature, used to bind nodes to the nodeset. If not set, the nodeset name will be used. | `string` | `null` | no |
| <a name="input_guest_accelerator"></a> [guest\_accelerator](#input\_guest\_accelerator) | List of the type and count of accelerator cards attached to the instance. | <pre>list(object({<br/>    type  = string,<br/>    count = number<br/>  }))</pre> | `[]` | no |
| <a name="input_instance_image"></a> [instance\_image](#input\_instance\_image) | Defines the image that will be used in the Slurm node group VM instances.<br/><br/>Expected Fields:<br/>name: The name of the image. Mutually exclusive with family.<br/>family: The image family to use. Mutually exclusive with name.<br/>project: The project where the image is hosted.<br/><br/>For more information on creating custom images that comply with Slurm on GCP<br/>see the "Slurm on GCP Custom Images" section in docs/vm-images.md. | `map(string)` | <pre>{<br/>  "family": "slurm-gcp-6-11-hpc-rocky-linux-8",<br/>  "project": "schedmd-slurm-public"<br/>}</pre> | no |
| <a name="input_instance_image_custom"></a> [instance\_image\_custom](#input\_instance\_image\_custom) | A flag that designates that the user is aware that they are requesting<br/>to use a custom and potentially incompatible image for this Slurm on<br/>GCP module.<br/><br/>If the field is set to false, only the compatible families and project<br/>names will be accepted.  The deployment will fail with any other image<br/>family or name.  If set to true, no checks will be done.<br/><br/>See: https://goo.gle/hpc-slurm-images | `bool` | `false` | no |
| <a name="input_labels"></a> [labels](#input\_labels) | Labels to add to partition compute instances. Key-value pairs. | `map(string)` | `{}` | no |
| <a name="input_machine_type"></a> [machine\_type](#input\_machine\_type) | Compute Platform machine type to use for this partition compute nodes. | `string` | `"c2-standard-60"` | no |
| <a name="input_metadata"></a> [metadata](#input\_metadata) | Metadata, provided as a map. | `map(string)` | `{}` | no |
| <a name="input_min_cpu_platform"></a> [min\_cpu\_platform](#input\_min\_cpu\_platform) | The name of the minimum CPU platform that you want the instance to use. | `string` | `null` | no |
| <a name="input_name"></a> [name](#input\_name) | Name of the nodeset. Automatically populated by the module id if not set.<br/>If setting manually, ensure a unique value across all nodesets. | `string` | n/a | yes |
| <a name="input_network_storage"></a> [network\_storage](#input\_network\_storage) | An array of network attached storage mounts to be configured on nodes. | <pre>list(object({<br/>    server_ip     = string,<br/>    remote_mount  = string,<br/>    local_mount   = string,<br/>    fs_type       = string,<br/>    mount_options = string,<br/>  }))</pre> | `[]` | no |
| <a name="input_on_host_maintenance"></a> [on\_host\_maintenance](#input\_on\_host\_maintenance) | Instance availability Policy.<br/><br/>Note: Placement groups are not supported when on\_host\_maintenance is set to<br/>"MIGRATE" and will be deactivated regardless of the value of<br/>enable\_placement. To support enable\_placement, ensure on\_host\_maintenance is<br/>set to "TERMINATE". | `string` | `"TERMINATE"` | no |
| <a name="input_placement_policy_collocation"></a> [placement\_policy\_collocation](#input\_placement\_policy\_collocation) | Defines the collocation strategy for the placement policy. Typically 'COLLOCATED'. | `string` | `"COLLOCATED"` | no |
| <a name="input_placement_policy_name"></a> [placement\_policy\_name](#input\_placement\_policy\_name) | Optional custom name for the Google Compute Resource Policy. If null, a name will be generated based on the nodeset name. | `string` | `null` | no |
| <a name="input_preemptible"></a> [preemptible](#input\_preemptible) | Should use preemptibles to burst. | `bool` | `false` | no |
| <a name="input_project_id"></a> [project\_id](#input\_project\_id) | Project ID to create resources in. | `string` | n/a | yes |
| <a name="input_region"></a> [region](#input\_region) | The default region for Cloud resources. | `string` | n/a | yes |
| <a name="input_service_account_email"></a> [service\_account\_email](#input\_service\_account\_email) | Service account e-mail address to attach to the compute instances. | `string` | `null` | no |
| <a name="input_service_account_scopes"></a> [service\_account\_scopes](#input\_service\_account\_scopes) | Scopes to attach to the compute instances. | `set(string)` | <pre>[<br/>  "https://www.googleapis.com/auth/cloud-platform"<br/>]</pre> | no |
| <a name="input_shielded_instance_config"></a> [shielded\_instance\_config](#input\_shielded\_instance\_config) | Shielded VM configuration for the instance. Note: not used unless<br/>enable\_shielded\_vm is 'true'.<br/>- enable\_integrity\_monitoring : Compare the most recent boot measurements to the<br/>  integrity policy baseline and return a pair of pass/fail results depending on<br/>  whether they match or not.<br/>- enable\_secure\_boot : Verify the digital signature of all boot components, and<br/>  halt the boot process if signature verification fails.<br/>- enable\_vtpm : Use a virtualized trusted platform module, which is a<br/>  specialized computer chip you can use to encrypt objects like keys and<br/>  certificates. | <pre>object({<br/>    enable_integrity_monitoring = bool<br/>    enable_secure_boot          = bool<br/>    enable_vtpm                 = bool<br/>  })</pre> | <pre>{<br/>  "enable_integrity_monitoring": true,<br/>  "enable_secure_boot": true,<br/>  "enable_vtpm": true<br/>}</pre> | no |
| <a name="input_slurm_bucket_path"></a> [slurm\_bucket\_path](#input\_slurm\_bucket\_path) | Path to the Slurm bucket. | `string` | n/a | yes |
| <a name="input_slurm_cluster_name"></a> [slurm\_cluster\_name](#input\_slurm\_cluster\_name) | Name of the Slurm cluster. | `string` | n/a | yes |
| <a name="input_spot_instance_config"></a> [spot\_instance\_config](#input\_spot\_instance\_config) | Configuration for spot VMs. | <pre>object({<br/>    termination_action = string<br/>  })</pre> | `null` | no |
| <a name="input_startup_script"></a> [startup\_script](#input\_startup\_script) | Startup script used by VMs in this nodeset | `string` | `"# no-op"` | no |
| <a name="input_subnetwork_self_link"></a> [subnetwork\_self\_link](#input\_subnetwork\_self\_link) | Subnet to deploy to. | `string` | n/a | yes |
| <a name="input_tags"></a> [tags](#input\_tags) | Network tag list. | `list(string)` | `[]` | no |
| <a name="input_universe_domain"></a> [universe\_domain](#input\_universe\_domain) | Domain address for alternate API universe | `string` | `"googleapis.com"` | no |

## Outputs

| Name | Description |
|------|-------------|
| <a name="output_instance_template_self_link"></a> [instance\_template\_self\_link](#output\_instance\_template\_self\_link) | The URI of the template. |
| <a name="output_node_name_prefix"></a> [node\_name\_prefix](#output\_node\_name\_prefix) | The prefix to be used for the node names. <br/><br/>Make sure that nodes are named `<node_name_prefix>-<any_suffix>`<br/>This temporary required for proper functioning of the nodes.<br/>While Slurm scheduler uses "features" to bind node and nodeset,<br/>the SlurmGCP relies on node names for this (to be switched to features as well). |
| <a name="output_nodeset_dyn"></a> [nodeset\_dyn](#output\_nodeset\_dyn) | Details of the nodeset. Typically used as input to `schedmd-slurm-gcp-v6-partition`. |
| <a name="output_placement_policy_name"></a> [placement\_policy\_name](#output\_placement\_policy\_name) | The name of the created placement policy, if enabled. |
| <a name="output_placement_policy_self_link"></a> [placement\_policy\_self\_link](#output\_placement\_policy\_self\_link) | The self\_link of the created placement policy, if enabled. |
<!-- END OF PRE-COMMIT-TERRAFORM DOCS HOOK --><|MERGE_RESOLUTION|>--- conflicted
+++ resolved
@@ -77,14 +77,7 @@
 
 ## Resources
 
-<<<<<<< HEAD
-| Name | Type |
-|------|------|
-| [google_compute_resource_policy.compact_placement](https://registry.terraform.io/providers/hashicorp/google/latest/docs/resources/compute_resource_policy) | resource |
-| [google_compute_image.slurm](https://registry.terraform.io/providers/hashicorp/google/latest/docs/data-sources/compute_image) | data source |
-=======
 No resources.
->>>>>>> ae063207
 
 ## Inputs
 
@@ -103,7 +96,6 @@
 | <a name="input_disk_type"></a> [disk\_type](#input\_disk\_type) | Boot disk type, can be either hyperdisk-balanced, pd-ssd, pd-standard, pd-balanced, or pd-extreme. | `string` | `"pd-standard"` | no |
 | <a name="input_enable_confidential_vm"></a> [enable\_confidential\_vm](#input\_enable\_confidential\_vm) | Enable the Confidential VM configuration. Note: the instance image must support option. | `bool` | `false` | no |
 | <a name="input_enable_oslogin"></a> [enable\_oslogin](#input\_enable\_oslogin) | Enables Google Cloud os-login for user login and authentication for VMs.<br/>See https://cloud.google.com/compute/docs/oslogin | `bool` | `true` | no |
-| <a name="input_enable_placement"></a> [enable\_placement](#input\_enable\_placement) | If true, creates a compact placement policy for the nodeset and attaches it to the instance template. This can improve inter-node communication performance. Ensure 'on\_host\_maintenance' is set to 'TERMINATE'. | `bool` | `true` | no |
 | <a name="input_enable_public_ips"></a> [enable\_public\_ips](#input\_enable\_public\_ips) | If set to true. The node group VMs will have a random public IP assigned to it. Ignored if access\_config is set. | `bool` | `false` | no |
 | <a name="input_enable_shielded_vm"></a> [enable\_shielded\_vm](#input\_enable\_shielded\_vm) | Enable the Shielded VM configuration. Note: the instance image must support option. | `bool` | `false` | no |
 | <a name="input_enable_smt"></a> [enable\_smt](#input\_enable\_smt) | DEPRECATED: Use `advanced_machine_features.threads_per_core` instead. | `bool` | `null` | no |
@@ -119,8 +111,6 @@
 | <a name="input_name"></a> [name](#input\_name) | Name of the nodeset. Automatically populated by the module id if not set.<br/>If setting manually, ensure a unique value across all nodesets. | `string` | n/a | yes |
 | <a name="input_network_storage"></a> [network\_storage](#input\_network\_storage) | An array of network attached storage mounts to be configured on nodes. | <pre>list(object({<br/>    server_ip     = string,<br/>    remote_mount  = string,<br/>    local_mount   = string,<br/>    fs_type       = string,<br/>    mount_options = string,<br/>  }))</pre> | `[]` | no |
 | <a name="input_on_host_maintenance"></a> [on\_host\_maintenance](#input\_on\_host\_maintenance) | Instance availability Policy.<br/><br/>Note: Placement groups are not supported when on\_host\_maintenance is set to<br/>"MIGRATE" and will be deactivated regardless of the value of<br/>enable\_placement. To support enable\_placement, ensure on\_host\_maintenance is<br/>set to "TERMINATE". | `string` | `"TERMINATE"` | no |
-| <a name="input_placement_policy_collocation"></a> [placement\_policy\_collocation](#input\_placement\_policy\_collocation) | Defines the collocation strategy for the placement policy. Typically 'COLLOCATED'. | `string` | `"COLLOCATED"` | no |
-| <a name="input_placement_policy_name"></a> [placement\_policy\_name](#input\_placement\_policy\_name) | Optional custom name for the Google Compute Resource Policy. If null, a name will be generated based on the nodeset name. | `string` | `null` | no |
 | <a name="input_preemptible"></a> [preemptible](#input\_preemptible) | Should use preemptibles to burst. | `bool` | `false` | no |
 | <a name="input_project_id"></a> [project\_id](#input\_project\_id) | Project ID to create resources in. | `string` | n/a | yes |
 | <a name="input_region"></a> [region](#input\_region) | The default region for Cloud resources. | `string` | n/a | yes |
@@ -142,6 +132,4 @@
 | <a name="output_instance_template_self_link"></a> [instance\_template\_self\_link](#output\_instance\_template\_self\_link) | The URI of the template. |
 | <a name="output_node_name_prefix"></a> [node\_name\_prefix](#output\_node\_name\_prefix) | The prefix to be used for the node names. <br/><br/>Make sure that nodes are named `<node_name_prefix>-<any_suffix>`<br/>This temporary required for proper functioning of the nodes.<br/>While Slurm scheduler uses "features" to bind node and nodeset,<br/>the SlurmGCP relies on node names for this (to be switched to features as well). |
 | <a name="output_nodeset_dyn"></a> [nodeset\_dyn](#output\_nodeset\_dyn) | Details of the nodeset. Typically used as input to `schedmd-slurm-gcp-v6-partition`. |
-| <a name="output_placement_policy_name"></a> [placement\_policy\_name](#output\_placement\_policy\_name) | The name of the created placement policy, if enabled. |
-| <a name="output_placement_policy_self_link"></a> [placement\_policy\_self\_link](#output\_placement\_policy\_self\_link) | The self\_link of the created placement policy, if enabled. |
 <!-- END OF PRE-COMMIT-TERRAFORM DOCS HOOK -->