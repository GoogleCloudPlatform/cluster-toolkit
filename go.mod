--- conflicted
+++ resolved
@@ -1,11 +1,7 @@
 module hpc-toolkit
 
-<<<<<<< HEAD
-go 1.22.0
+go 1.23.0
 toolchain go1.24.1
-=======
-go 1.23.0
->>>>>>> 7348e5ab
 
 require (
 	cloud.google.com/go/storage v1.49.0 // indirect
